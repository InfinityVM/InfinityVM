--- conflicted
+++ resolved
@@ -1,8 +1,5 @@
 .DS_Store
-<<<<<<< HEAD
-=======
 .idea/
->>>>>>> 68b828f5
 
 # Compiler files
 contracts/cache/
