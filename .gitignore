--- conflicted
+++ resolved
@@ -1,7 +1,5 @@
 .DS_Store
-<<<<<<< HEAD
 .idea/
-=======
 
 # Compiler files
 contracts/cache/
@@ -13,5 +11,4 @@
 contracts/broadcast/**/dry-run/
 
 # Dotenv file
-contracts/.env
->>>>>>> 9fb8751c
+contracts/.env