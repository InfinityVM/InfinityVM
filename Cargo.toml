--- conflicted
+++ resolved
@@ -223,13 +223,10 @@
 contracts = { path = "crates/contracts" }
 coprocessor-node = { path = "crates/coprocessor-node" }
 db = { path = "crates/db" }
-<<<<<<< HEAD
 eip4844 = { path = "crates/eip4844" }
-=======
 matching-game-core = { path = "matching-game/core" }
 matching-game-server = { path = "matching-game/server" }
 matching-game-programs = { path = "matching-game/programs" }
->>>>>>> b8ff3b86
 mock-consumer = { path = "crates/mock-consumer" }
 mock-consumer-methods = { path = "programs/risc0/mock-consumer/methods" }
 intensity-test-methods = { path = "programs/risc0/intensity-test/methods" }
