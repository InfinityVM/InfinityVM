--- conflicted
+++ resolved
@@ -4,10 +4,7 @@
 
 .PHONY: clippy-ci
 clippy-ci:
-<<<<<<< HEAD
-=======
 	cd contracts && forge build
->>>>>>> d06459a6
 	RISC0_SKIP_BUILD=true RUSTFLAGS="-D warnings" cargo clippy --workspace --lib --examples --tests --benches --all-features --locked
 
 .PHONY: clippy
@@ -27,10 +24,7 @@
 
 .PHONY: doc-ci
 doc-ci:
-<<<<<<< HEAD
-=======
 	cd contracts && forge build
->>>>>>> d06459a6
 	RUSTDOCFLAGS="--cfg docsrs -D warnings" \
 	cargo doc --document-private-items --no-deps
 
