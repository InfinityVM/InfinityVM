--- conflicted
+++ resolved
@@ -29,10 +29,7 @@
 # Allow transactions signed by one of these addresses
 sender = ["0x2222222222222222222222222222222222222222", "0x1234567890123456789012345678901234567890"]
 ```
-<<<<<<< HEAD
 NOTE: a transaction will be valid if it is a member of `to` or a member of `sender`.
-=======
-NOTE: a transaction will be valid if it is a member `to` or a member of `sender`.
 
 ## Development
 
@@ -50,5 +47,4 @@
 
 ```sh
 cargo run --bin send-tx
-```
->>>>>>> 1f8ef9d6
+```