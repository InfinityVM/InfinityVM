# Offchain Example: CLOB

In this section, we walk through an example of an offchain app server: a central-limit order book (CLOB).

## Why build a CLOB with InfinityVM

Fully onchain CLOBs are inefficient for two reasons:
1. It is expensive to run all order book matching logic onchain and store all order book state onchain.
1. Users have to pay for every order creation/cancellation, making it economically infeasible.

With InfinityVM, a CLOB is able to solve these problems by running an App Server. This server processes orders from users offchain in real-time, at zero cost to users. Meanwhile, by running the matching logic in the InfinityVM coprocessor, the CLOB is able to efficiently update the orderbook without sacrificing any verifiability.

## Code Overview

The CLOB app contract is [`ClobConsumer.sol`](https://github.com/InfinityVM/InfinityVM/blob/main/contracts/src/clob/ClobConsumer.sol).

All code for the CLOB server lives in [`clob/`](https://github.com/InfinityVM/InfinityVM/tree/main/clob) in the InfinityVM repo. Specifically:

- [node](https://github.com/InfinityVM/InfinityVM/tree/main/clob/node): the CLOB service. 
- [client](https://github.com/InfinityVM/InfinityVM/tree/main/clob/client): client for seeding accounts, depositing, placing orders, withdrawing, and viewing state.

The zkVM program for the CLOB is [`clob.rs`](https://github.com/InfinityVM/InfinityVM/blob/main/clob/programs/app/src/clob.rs). 

### Code organization

We defined a lot of the CLOB logic in a shared `core` crate so the code can be easily reused in both the app server and the zkVM program.

<<<<<<< HEAD
For example, the CLOB engine has a [`tick` function](https://github.com/InfinityVM/InfinityVM/blob/main/clob/core/src/lib.rs#L282) in the `core` crate which processes a single request. This used in the [app server code](https://github.com/InfinityVM/InfinityVM/blob/main/clob/node/src/engine.rs) to process each request sent to the app server. This same code is reused in the zkVM program's [stf function](https://github.com/InfinityVM/InfinityVM/blob/main/clob/core/src/lib.rs#L275), to process each request in the batch given to the zkVM program as input.
=======
For example, the CLOB engine has a [`tick` function](https://github.com/InfinityVM/InfinityVM/blob/main/clob/core/src/lib.rs#L282) in the `core` crate which processes a single request. This is used in the [app server code](https://github.com/InfinityVM/InfinityVM/blob/main/clob/node/src/engine.rs) to process each request sent to the app server. This same code is reused in the zkVM program's [stf function](https://github.com/InfinityVM/InfinityVM/blob/main/clob/core/src/lib.rs#L275), to process each request in the batch given to the zkVM program as input.
>>>>>>> 8edf3e92

This also allows the `tick` function to be easily unit tested without the restrictions of the zkVM.

## High-level user flow

The CLOB example only allows users to exchange two tokens: a `baseToken` and a `quoteToken`.

The user flow looks like this:

![clob app server](../assets/clob.png)

1. A user deposits `baseToken` and/or `quoteToken` into the CLOB contract.
1. The user can continuously place orders by sending them directly to the CLOB server. The CLOB processes these orders in real time. 
1. The CLOB server has a background process that regularly batches orders. It sends each batch along with the state of user balances + order book to the InfinityVM coprocessor.
1. The InfinityVM coprocessor runs the CLOB matching logic in the zkVM program to match orders.
1. The coprocessor posts the result to the CLOB contract.
1. The CLOB contract uses the result to update the user balances stored on the contract.

### Onchain state

The only state stored onchain in the CLOB app contract are the user balances for each token.

### User actions

A user can perform these actions:

1. `Deposit`: User sends a transaction onchain to transfer some amount of `baseToken` and/or `quoteToken` to the CLOB contract. 
1. `Create`: User places an order by sending this directly to the CLOB server. 
1. `Cancel`: User cancels an order by sending this directly to the CLOB server.
1. `Withdraw`: User withdraws funds from the CLOB contract by sending this directly to the CLOB server.

## Sending job requests to the InfinityVM coprocessor

The CLOB server batches user orders and sends offchain job requests to the InfinityVM coprocessor.

From [Offchain Jobs](./offchain.md), the API for submitting a job to the coprocessor is:

```rust,ignore
message SubmitJobRequest {
  bytes request = 1; // ABI-encoded offchain job request
  bytes signature = 2;
  bytes offchain_input = 3;
  bytes state = 4;
}

struct OffchainJobRequest {
    uint64 nonce;
    uint64 maxCycles;
    address consumer;
    bytes programID;
    bytes onchainInput;
    bytes32 offchainInputHash;
    bytes32 stateHash;
}
```

The CLOB uses `offchain_input` since we need to pass in a large number of orders as input in each batch. This `offchain_input` contains the new batch of orders/cancels/deposits/withdraws.

We also use `state` since the CLOB is a stateful app server, where the state contains all user balances in the CLOB along with the order book.

The `offchain_input` and `state` is borsh-encoded by the CLOB server before submitting to the coprocessor.

## zkVM program

The zkVM program takes in `state` and `offchain_input` as inputs. It does these things:

1. Decodes `state` and `offchain_input`
1. Runs the CLOB app's state transition function, which matches orders given the inputs from the batch in `offchain_input` and the existing order book + balances in `state`. We won't explain this function in detail here, but the code for this is in [`zkvm_stf`](https://github.com/InfinityVM/InfinityVM/blob/main/clob/core/src/lib.rs#L275).
1. Returns an ABI-encoded output, which includes the hash of the new CLOB state and a list of balance updates which will be processed by the CLOB app contract.

The list of state updates sent to the CLOB contract is structured like this:

```rust,ignore
struct ClobResultDeltas {
    DepositDelta[] depositDeltas;
    OrderDelta[] orderDeltas;
    WithdrawDelta[] withdrawDeltas;
}
```

The CLOB contract receives this list of state updates and processes it to update user balances.

## Ensuring correctness of the `state`

In [Stateful App Servers](./offchain.md#stateful-app-servers), we discussed the problem of ensuring the correctness of the state submitted by an app server to the coprocessor.

The `ClobConsumer` contract implements the [`StatefulConsumer`](https://github.com/InfinityVM/InfinityVM/blob/main/contracts/src/coprocessor/StatefulConsumer.sol) interface, to verify that the state hash submitted by the CLOB server in the job request is correct.<|MERGE_RESOLUTION|>--- conflicted
+++ resolved
@@ -25,11 +25,7 @@
 
 We defined a lot of the CLOB logic in a shared `core` crate so the code can be easily reused in both the app server and the zkVM program.
 
-<<<<<<< HEAD
-For example, the CLOB engine has a [`tick` function](https://github.com/InfinityVM/InfinityVM/blob/main/clob/core/src/lib.rs#L282) in the `core` crate which processes a single request. This used in the [app server code](https://github.com/InfinityVM/InfinityVM/blob/main/clob/node/src/engine.rs) to process each request sent to the app server. This same code is reused in the zkVM program's [stf function](https://github.com/InfinityVM/InfinityVM/blob/main/clob/core/src/lib.rs#L275), to process each request in the batch given to the zkVM program as input.
-=======
 For example, the CLOB engine has a [`tick` function](https://github.com/InfinityVM/InfinityVM/blob/main/clob/core/src/lib.rs#L282) in the `core` crate which processes a single request. This is used in the [app server code](https://github.com/InfinityVM/InfinityVM/blob/main/clob/node/src/engine.rs) to process each request sent to the app server. This same code is reused in the zkVM program's [stf function](https://github.com/InfinityVM/InfinityVM/blob/main/clob/core/src/lib.rs#L275), to process each request in the batch given to the zkVM program as input.
->>>>>>> 8edf3e92
 
 This also allows the `tick` function to be easily unit tested without the restrictions of the zkVM.
 
