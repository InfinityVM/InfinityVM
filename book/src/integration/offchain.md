# Offchain Jobs

Offchain jobs enable you to send job requests directly to the InfinityVM coprocessor. This is done using the coprocessor node's gRPC or REST API. The result of executing a job is still submitted onchain to your app contract, similar to onchain jobs.

## High-level flow

The flow for a simple offchain job is:

1. User or app sends a job request using the coprocessor node's gRPC or REST API. This involves sending a signature over the job request as well.
2. The InfinityVM coprocessor executes your zkVM program with the inputs from the job request.
3. The coprocessor posts the result of executing the job onchain, and this can now be used by the app contract. 

**Note:** For offchain jobs, the coprocessor also posts the job request onchain. This is because the InfinityVM contracts need to verify that the metadata which the coprocessor commits to when posting the result (program ID, input, etc.) matches the metadata in the job request. This isn't required for onchain jobs since the job request happens onchain anyway.

### App Servers

If your app sends job requests, there is an interesting class of applications that run as real-time servers. More info on this in the [`App Servers`](./offchain.md#app-servers-1) section below. 

## gRPC/REST endpoints

### SubmitJob

A user or an app can send a job request directly to the InfinityVM coprocessor using the [`SubmitJob` endpoint](../coprocessor/api.md#coprocessor_nodev1coprocessornodesubmitjob):

```rust,ignore
// SubmitJobRequest defines the request structure to submit a job to the
// coprocessing coprocessor_node.
message SubmitJobRequest {
  bytes request = 1; // ABI-encoded offchain job request
  bytes signature = 2; // Signature on ABI-encoded offchain job request
  bytes offchain_input = 3; // Value of offchain input passed into program (this isn't signed over)
  bytes state = 4; // Value of state passed into program (this isn't signed over)
}
```

This includes the actual job request (ABI-encoded), a signature over the request, and `offchain_input` and `state` (we explain `offchain_input` and `state` later in this doc). The job request is an ABI-encoded version of this:
```rust,ignore
struct OffchainJobRequest {
    uint64 nonce;
    uint64 maxCycles; // Max number of cycles to execute program in zkVM
    address consumer;
    bytes programID;
    bytes onchainInput;
    bytes32 offchainInputHash;
    bytes32 stateHash;
}
```
A few notes:
- `consumer`: address of your app contract.
- `programId`: unique ID of your program. You can get the program ID when you submit your program to the coprocessor node's [`SubmitProgram` endpoint](../coprocessor/api.md#coprocessor_nodev1coprocessornodesubmitprogram).
- `maxCycles`: max number of cycles to execute your program in zkVM.
- `nonce`: each job request for a particular app contract has a unique nonce, to prevent replay attacks. More info on this in [`Writing your app contract`](./offchain.md#writing-your-app-contract) below.

The `SubmitJob` endpoint returns a **unique Job ID** for the job.

### GetResult

Once the InfinityVM coprocessor executes your zkVM program with the inputs, it will submit the result onchain, but you can also query the result offchain if you'd like. You can use the coprocessor node's [`GetResult endpoint`](../coprocessor/api.md#coprocessor_nodev1coprocessornodegetresult). This takes in the job ID as input and returns the job result + metadata (program ID, job status, inputs for program, etc.).

## Onchain vs offchain input

As noted earlier, for offchain jobs, the InfinityVM coprocessor posts the job request onchain as well when posting the result of the job. The job request includes the inputs for the zkVM program; so apps that need to pass in large amounts of input might find this to be a bottleneck. To solve this, we introduced two types of input passed into the zkVM program: onchain and offchain.

### Onchain Input
Inputs that are included in the signed job request and are posted onchain along with the result. An app might need to use these inputs in some logic in their app contract, for example, and so would need these inputs posted onchain.

### Offchain Input
Offchain inputs are submitted offchain to the coprocessor but *only the hash* of these inputs are posted onchain along with the result. The actual values of the inputs are made available on the Infinity L1's DA or an alternative DA. This allows an app to use large amounts of input in their zkVM program without the chain's bandwidth being a bottleneck.

The `offchain_input` field in `SubmitJobRequest` is the actual value of the input passed to the zkVM program and posted to DA, and an app needs to sign over the hash of `offchain_input` in the job request sent to the InfinityVM coprocessor.

## App Servers

Your app can run as a real-time server, leveraging offchain job requests:

<<<<<<< HEAD
1. This server can accept and process user requests in real-time.
2. It can regularly batch these requests and submit them to the InfinityVM coprocessor as the input in an offchain job request.
3. Your server's state transition logic can be written in a zkVM program which performs some logic on each batch of inputs.
=======
1. The app server can accept and process user requests in real-time.
2. The app server can regularly batch these requests and submit them to the InfinityVM coprocessor as the input in an offchain job request.
3. You can write some state transition logic in your zkVM program which performs some logic on each batch of inputs.
>>>>>>> 52cddf66
4. The result of each job is submitted onchain and immediately usable by the app contract. The app contract maintains some state which is updated by the result of the coprocessor.

![app servers](../assets/app-servers.png)

With this architecture, an app can provide real-time experiences to users via the server while still enjoying all the benefits of maintaining state and settling funds onchain.

Apps can also choose how to scale their infrastructure. Since it's a server, you can easily use battle-tested web2 scalability solutions.

We walk through a detailed example of building an app server in [Offchain Example: CLOB](./clob.md).

### Stateful App Servers

Some app servers might be "stateful", i.e. they maintain some state, which is passed into a zkVM program along with some inputs, and then the result of the program is used to update this state. For example, a CLOB app might have user balances + the existing order book as the state of the app.

This is why we have the `state` field in `SubmitJobRequest`, which apps can use to submit their state along with a job request.

This raises an interesting problem: how do we ensure that app servers submit the correct state to the coprocessor? For example, if the latest state on the app contract is `X` but the app server submits `Y` as the `state` in the next job request, how do we prevent this? To solve this, we have created the [`StatefulConsumer`](https://github.com/InfinityVM/InfinityVM/blob/zeke-reorg-docs/contracts/src/coprocessor/StatefulConsumer.sol) interface which your app contract can inherit. This adds a few checks in `receiveResult()` which verify that the state hash submitted by the app server in the job request matches the most recent state hash in the app contract.

## Writing your app contract

Similar to onchain jobs, any app contract building with InfinityVM needs to inherit the [`Consumer`](https://github.com/InfinityVM/infinity-foundry-template/blob/main/contracts/src/coprocessor/Consumer.sol) interface. To build an app, you don't need to read how `Consumer` or any of the other contracts in [`contracts/src/coprocessor`](https://github.com/InfinityVM/infinity-foundry-template/tree/main/contracts/src/coprocessor) are implemented; you can just focus on your app.

For apps that use offchain jobs, you can also inherit [`OffchainRequester`](https://github.com/InfinityVM/InfinityVM/blob/zeke-reorg-docs/contracts/src/coprocessor/OffchainRequester.sol), which contains the `isValidSignature()` function. You need to implement `isValidSignature()` in your app contract, which is called to verify that an offchain request is signed by an authorized signer/user. 

We've provided an example implementation of [`isValidSignature()`](https://github.com/InfinityVM/InfinityVM/blob/67958041ebfec9ca0a93631d28bc5fb47892e0ce/contracts/src/coprocessor/SingleOffchainSigner.sol#L21) which you can use in the [`SingleOffchainSigner.sol` contract](https://github.com/InfinityVM/InfinityVM/blob/zeke-reorg-docs/contracts/src/coprocessor/SingleOffchainSigner.sol) (this checks that each job request is signed by a single pre-defined `offchainSigner` address). But, you can implement any logic or checks you'd like. For example, you could store a list of whitelisted users in your app contract and add logic in `isValidSignature()` to verify that every job request is signed by some whitelisted user.

Finally, you need to write a `_receiveResult()` callback function which accepts the output from the InfinityVM coprocessor running your program. You can write any app logic in this function and even call into any other functions you'd like.

### Nonces

Each job request for an app contract must have a unique nonce submitted with it, to prevent replay attacks. The [`Consumer`](https://github.com/InfinityVM/infinity-foundry-template/blob/main/contracts/src/coprocessor/Consumer.sol) interface inherited by all app contracts contains a `getNextNonce()` function to return the next nonce to be used by both onchain and offchain job requests, and an `updateLatestNonce()` function to update the latest nonce value once a job has been submitted. Nonces need to be unique but don't necessarily need to be increasing.

We have provided a default implementation for `getNextNonce()` and `updateLatestNonce()` in `Consumer.sol` to implement a simple nonce which increases by 1 every time a job is requested. This should be good enough for most apps, but you can override it in your app contract if you'd like. For example, you could use the unix timestamp in milliseconds as the nonce for offchain calls to the coprocessor.

## Testing your app

If your app involves sending offchain job requests directly to the InfinityVM coprocessor without an app server, you can use the [`Infinity foundry template`](https://github.com/InfinityVM/infinity-foundry-template/tree/main) to test your app. You can write tests for the end-to-end flow of your app in Solidity similar to any other foundry tests. We have built a Solidity SDK within the foundry template which allows you to request and receive compute from InfinityVM within the foundry tests.

Specifically, you just need to call `requestOffchainJob()` in the foundry tests to send an offchain job request to the coprocessor. We have written an example test [`test_Consumer_RequestOffchainJob()`](https://github.com/InfinityVM/infinity-foundry-template/blob/f032050b3276b6f232f94aa6a3dcd375c833d577/contracts/test/SquareRootConsumer.t.sol#L41) in [`SquareRootConsumer.t.sol`](https://github.com/InfinityVM/infinity-foundry-template/blob/main/contracts/test/SquareRootConsumer.t.sol). This test sends an offchain request for the square root of a number directly to the coprocessor, using `requestOffchainJob()`. It verifies that the coprocessor submits the correct result back to the `SquareRootConsumer.sol` contract.

#### Testing an App Server

Because of the limitations of foundry, we don't have an SDK to write end-to-end tests for an app server in Solidity. Instead, you would need to write tests for your app server similar to how you would write end-to-end tests for any multi service setup. For example, we have written end-to-end tests for the [CLOB app server example](./clob.md) in the [`clob.rs` file](https://github.com/InfinityVM/InfinityVM/blob/main/test/e2e/tests/clob.rs) in Rust. You can take a look at the [test harness](https://github.com/InfinityVM/InfinityVM/blob/main/test/e2e/src/lib.rs) for inspiration.<|MERGE_RESOLUTION|>--- conflicted
+++ resolved
@@ -73,15 +73,9 @@
 
 Your app can run as a real-time server, leveraging offchain job requests:
 
-<<<<<<< HEAD
-1. This server can accept and process user requests in real-time.
-2. It can regularly batch these requests and submit them to the InfinityVM coprocessor as the input in an offchain job request.
-3. Your server's state transition logic can be written in a zkVM program which performs some logic on each batch of inputs.
-=======
 1. The app server can accept and process user requests in real-time.
 2. The app server can regularly batch these requests and submit them to the InfinityVM coprocessor as the input in an offchain job request.
-3. You can write some state transition logic in your zkVM program which performs some logic on each batch of inputs.
->>>>>>> 52cddf66
+3. Your serverå's state transition logic can be written in a zkVM program which performs some logic on each batch of inputs.
 4. The result of each job is submitted onchain and immediately usable by the app contract. The app contract maintains some state which is updated by the result of the coprocessor.
 
 ![app servers](../assets/app-servers.png)
