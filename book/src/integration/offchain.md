--- conflicted
+++ resolved
@@ -7,13 +7,8 @@
 This is the flow for a simple offchain job (assuming you have already submitted a zkVM program to the coprocessor):
 
 1. User or app sends a job request using the coprocessor node's gRPC or REST API. This involves sending a signature over the job request as well.
-<<<<<<< HEAD
-2. The InfinityVM coprocessor executes your zkVM program with the inputs from the job request.
-3. The coprocessor posts the result of executing the job onchain, and this can now be used by the app contract. 
-=======
 1. The InfinityVM coprocessor executes your zkVM program with the inputs from the job request.
 1. The coprocessor posts the result of executing the job onchain, and this can now be used by the app contract. 
->>>>>>> 35407df3
 
 **Note:** For offchain jobs, the coprocessor also includes the original job request with the job result posted onchain. This is because the InfinityVM contracts need to verify that the metadata which the coprocessor commits to when posting the result (program ID, input, etc.) matches the metadata in the job request. This isn't required for onchain jobs since the job request happens onchain anyway.
 
@@ -70,11 +65,7 @@
 Inputs that are included in the signed job request and are posted onchain along with the result. An app might need to use these inputs in some logic in their app contract, for example, and so would need these inputs posted onchain.
 
 ### Offchain Inputs
-<<<<<<< HEAD
-Offchain inputs are submitted offchain to the coprocessor but *only the hash* of these inputs are posted onchain along with the result. The actual values of the inputs are made available on alternative DA. This allows an app to use large amounts of input in their zkVM program without the chain's bandwidth being a bottleneck.
-=======
 Offchain inputs are submitted offchain to the coprocessor but *only the hash* of these inputs are posted onchain along with the result. The actual values of the inputs are made available on Infinity DA. This allows an app to use large amounts of input in their zkVM program without the chain's bandwidth being a bottleneck.
->>>>>>> 35407df3
 
 The `offchain_input` field in `SubmitJobRequest` is the actual value of the input passed to the zkVM program and posted to DA, and an app needs to sign over the hash of `offchain_input` in the job request sent to the InfinityVM coprocessor.
 
@@ -83,15 +74,9 @@
 Your app can run as a real-time server, leveraging offchain job requests:
 
 1. The app server can accept and process user requests in real-time.
-<<<<<<< HEAD
-2. The app server can regularly batch these requests and submit them to the InfinityVM coprocessor as the input in an offchain job request.
-3. Your server's logic can be written in a zkVM program which performs some compute on each batch of inputs.
-4. The result of each job is submitted onchain and immediately usable by the app contract. The app contract maintains some state which is updated by the result of the coprocessor.
-=======
 1. The app server can regularly batch these requests and submit them to the InfinityVM coprocessor as the input in an offchain job request.
 1. Your server's logic can be written in a zkVM program which performs some compute on each batch of inputs.
 1. The result of each job is submitted onchain and immediately usable by the app contract. The app contract maintains some state which is updated by the result of the coprocessor.
->>>>>>> 35407df3
 
 ![app servers](../assets/app-servers.png)
 
@@ -109,21 +94,13 @@
 
 This is why we have the `state` field in `SubmitJobRequest`, which apps can use to submit their state along with a job request.
 
-<<<<<<< HEAD
 This raises an interesting problem: how do we ensure that app servers submit the correct state to the coprocessor? For example, if the latest state on the app contract is `X` but the app server submits `Y` as the `state` in the next job request, how do we prevent this? To solve this, we have created the [`StatefulConsumer`](https://github.com/InfinityVM/InfinityVM/blob/main/contracts/src/coprocessor/StatefulConsumer.sol) interface which your app contract can inherit. This adds a few checks in `receiveResult()` which verify that the state hash submitted by the app server in the job request matches the most recent state hash in the app contract.
-=======
-This raises an interesting problem: how do we ensure that app servers submit the correct state to the coprocessor? For example, if the latest state on the app contract is `X` but the app server submits `Y` as the `state` in the next job request, how do we prevent this? To solve this, we have created the [`StatefulConsumer`](https://github.com/InfinityVM/InfinityVM/blob/zeke-reorg-docs/contracts/src/coprocessor/StatefulConsumer.sol) interface which your app contract can inherit. This adds a few checks in `receiveResult()` which verify that the state hash submitted by the app server in the job request matches the most recent state hash in the app contract.
->>>>>>> 35407df3
 
 ## Writing your app contract
 
 Similar to onchain jobs, any app contract building with InfinityVM needs to inherit the [`Consumer`](https://github.com/InfinityVM/infinityVM-foundry-template/blob/main/contracts/src/coprocessor/Consumer.sol) interface. To build an app, you don't need to read how `Consumer` or any of the other contracts in [`contracts/src/coprocessor`](https://github.com/InfinityVM/infinityVM-foundry-template/tree/main/contracts/src/coprocessor) are implemented; you can just focus on your app.
 
-<<<<<<< HEAD
 For apps that use offchain jobs, you can also inherit [`OffchainRequester`](https://github.com/InfinityVM/InfinityVM/blob/main/contracts/src/coprocessor/OffchainRequester.sol), which contains the `isValidSignature()` function. You need to implement `isValidSignature()` in your app contract, which is called to verify that an offchain request is signed by an authorized signer/user. 
-=======
-For apps that use offchain jobs, you can also inherit [`OffchainRequester`](https://github.com/InfinityVM/InfinityVM/blob/zeke-reorg-docs/contracts/src/coprocessor/OffchainRequester.sol), which contains the `isValidSignature()` function. You need to implement `isValidSignature()` in your app contract, which is called to verify that an offchain request is signed by an authorized signer/user. 
->>>>>>> 35407df3
 
 We've provided an example implementation of [`isValidSignature()`](https://github.com/InfinityVM/InfinityVM/blob/67958041ebfec9ca0a93631d28bc5fb47892e0ce/contracts/src/coprocessor/SingleOffchainSigner.sol#L21) which you can use in the [`SingleOffchainSigner.sol` contract](https://github.com/InfinityVM/InfinityVM/blob/zeke-reorg-docs/contracts/src/coprocessor/SingleOffchainSigner.sol) (this checks that each job request is signed by a single pre-defined `offchainSigner` address). But, you can implement any logic or checks you'd like. For example, you could store a list of whitelisted users in your app contract and add logic in `isValidSignature()` to verify that every job request is signed by some whitelisted user.
 
