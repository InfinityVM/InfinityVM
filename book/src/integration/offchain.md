# Offchain Jobs

Offchain jobs enable you to send job requests directly to the InfinityVM coprocessor. This is done using the coprocessor node's gRPC or REST API. The result of executing a job is still submitted onchain to your app contract, similar to onchain jobs.

## High-level flow

This is the flow for a simple offchain job (assuming you have already submitted a zkVM program to the coprocessor):

1. User or app sends a job request using the coprocessor node's gRPC or REST API. This involves sending a signature over the job request as well.
<<<<<<< HEAD
2. The InfinityVM coprocessor executes your zkVM program with the inputs from the job request.
3. The coprocessor posts the result of executing the job onchain, and this can now be used by the app contract. 
=======
1. The InfinityVM coprocessor executes your zkVM program with the inputs from the job request.
1. The coprocessor posts the result of executing the job onchain, and this can now be used by the app contract. 
>>>>>>> 8edf3e92

**Note:** For offchain jobs, the coprocessor also includes the original job request with the job result posted onchain. This is because the InfinityVM contracts need to verify that the metadata which the coprocessor commits to when posting the result (program ID, input, etc.) matches the metadata in the job request. This isn't required for onchain jobs since the job request happens onchain anyway.

### App Servers

If your app sends job requests, there is an interesting class of applications that run as real-time servers. More info on this in the [`App Servers`](./offchain.md#app-servers-1) section below. 

## gRPC/REST endpoints

### SubmitJob

A user or an app can send a job request directly to the InfinityVM coprocessor using the [`SubmitJob` endpoint](../coprocessor/api.md#coprocessor_nodev1coprocessornodesubmitjob):

```rust,ignore
// SubmitJobRequest defines the request structure to submit a job to the
// coprocessing coprocessor_node.
message SubmitJobRequest {
  bytes request = 1; // ABI-encoded offchain job request
  bytes signature = 2; // Signature on ABI-encoded offchain job request
  bytes offchain_input = 3; // Value of offchain input passed into program (this isn't signed over)
  bytes state = 4; // Value of state passed into program (this isn't signed over)
}
```

This includes the actual job request (ABI-encoded), a signature over the request, and `offchain_input` and `state` (we explain `offchain_input` and `state` later in [Offchain Inputs](./offchain.md#offchain-inputs) and [Stateful App Servers](./offchain.md#stateful-app-servers) in this doc). The job request is an ABI-encoded version of this:
```rust,ignore
struct OffchainJobRequest {
    uint64 nonce;
    uint64 maxCycles;
    address consumer;
    bytes programID;
    bytes onchainInput;
    bytes32 offchainInputHash;
    bytes32 stateHash;
}
```
A few notes:
- `nonce`: each job request for a particular app contract has a unique nonce, to prevent replay attacks. More info on this in [`Writing your app contract`](./offchain.md#writing-your-app-contract) below.
- `maxCycles`: max number of cycles to execute your program in zkVM.
- `consumer`: address of your app contract.
- `programId`: unique ID of your program. You can get the program ID when you submit your program to the coprocessor node's [`SubmitProgram` endpoint](../coprocessor/api.md#coprocessor_nodev1coprocessornodesubmitprogram).

<<<<<<< HEAD
The `SubmitJob` endpoint returns a **unique Job ID** for the job. The job ID [can be derived](https://github.com/InfinityVM/InfinityVM/blob/main/crates/sdk/abi/src/lib.rs#L65) from the `nonce` and `consumer` address.
=======
The `SubmitJob` endpoint returns a **unique Job ID** for the job. The job ID [can be derived](https://github.com/InfinityVM/InfinityVM/blob/ff48f66f9d88e4d43325741bbb63a9deda8e6ec6/crates/sdk/abi/src/lib.rs#L65) from the `nonce` and `consumer` address.
>>>>>>> 8edf3e92

### GetResult

Once the InfinityVM coprocessor executes your zkVM program with the inputs, it will submit the result onchain. You can also query the result offchain using the coprocessor node's [`GetResult endpoint`](../coprocessor/api.md#coprocessor_nodev1coprocessornodegetresult). This takes in the job ID as input and returns the job result + metadata (program ID, job status, inputs for program, etc.).

## Onchain vs offchain input

As noted earlier, for offchain jobs, the InfinityVM coprocessor posts the job request onchain as well when posting the result of the job. The job request includes the inputs for the zkVM program; apps that need to pass in large amounts of input might find this to be a bottleneck. To solve this, we introduced two types of inputs passed into the zkVM program: onchain and offchain.

### Onchain Inputs
Inputs that are included in the signed job request and are posted onchain along with the result. An app might need to use these inputs in some logic in their app contract, for example, and so would need these inputs posted onchain.

### Offchain Inputs
<<<<<<< HEAD
Offchain inputs are submitted offchain to the coprocessor but *only the hash* of these inputs are posted onchain along with the result. The actual values of the inputs are made available on alternative DA. This allows an app to use large amounts of input in their zkVM program without the chain's bandwidth being a bottleneck.
=======
Offchain inputs are submitted offchain to the coprocessor but *only the hash* of these inputs are posted onchain along with the result. The actual values of the inputs are made available on Infinity DA. This allows an app to use large amounts of input in their zkVM program without the chain's bandwidth being a bottleneck.
>>>>>>> 8edf3e92

The `offchain_input` field in `SubmitJobRequest` is the actual value of the input passed to the zkVM program and posted to DA, and an app needs to sign over the hash of `offchain_input` in the job request sent to the InfinityVM coprocessor.

## App Servers

Your app can run as a real-time server, leveraging offchain job requests:

1. The app server can accept and process user requests in real-time.
<<<<<<< HEAD
2. The app server can regularly batch these requests and submit them to the InfinityVM coprocessor as the input in an offchain job request.
3. Your server's logic can be written in a zkVM program which performs some compute on each batch of inputs.
4. The result of each job is submitted onchain and immediately usable by the app contract. The app contract maintains some state which is updated by the result of the coprocessor.
=======
1. The app server can regularly batch these requests and submit them to the InfinityVM coprocessor as the input in an offchain job request.
1. Your server's logic can be written in a zkVM program which performs some compute on each batch of inputs.
1. The result of each job is submitted onchain and immediately usable by the app contract. The app contract maintains some state which is updated by the result of the coprocessor.
>>>>>>> 8edf3e92

![app servers](../assets/app-servers.png)

With this architecture, an app can provide real-time experiences to users via the server while still enjoying all the benefits of maintaining state and settling funds onchain.

Apps can also choose how to scale their infrastructure. Since it's a server, you can easily use battle-tested web2 scalability solutions.

We walk through a detailed example of building an app server in [Offchain Example: CLOB](./clob.md).

### Stateful App Servers

Some app servers might be "stateful", i.e. they maintain some state, which is passed into a zkVM program along with some inputs, and then the result of the program is used to update this state. For example, a CLOB app might have user balances + the existing order book as the state of the app.

![stateful app server](../assets/stateful-app-server.png)

This is why we have the `state` field in `SubmitJobRequest`, which apps can use to submit their state along with a job request.

This raises an interesting problem: how do we ensure that app servers submit the correct state to the coprocessor? For example, if the latest state on the app contract is `X` but the app server submits `Y` as the `state` in the next job request, how do we prevent this? To solve this, we have created the [`StatefulConsumer`](https://github.com/InfinityVM/InfinityVM/blob/main/contracts/src/coprocessor/StatefulConsumer.sol) interface which your app contract can inherit. This adds a few checks in `receiveResult()` which verify that the state hash submitted by the app server in the job request matches the most recent state hash in the app contract.

## Writing your app contract

Similar to onchain jobs, any app contract building with InfinityVM needs to inherit the [`Consumer`](https://github.com/InfinityVM/infinityVM-foundry-template/blob/main/contracts/src/coprocessor/Consumer.sol) interface. To build an app, you don't need to read how `Consumer` or any of the other contracts in [`contracts/src/coprocessor`](https://github.com/InfinityVM/infinityVM-foundry-template/tree/main/contracts/src/coprocessor) are implemented; you can just focus on your app.

For apps that use offchain jobs, you can also inherit [`OffchainRequester`](https://github.com/InfinityVM/InfinityVM/blob/main/contracts/src/coprocessor/OffchainRequester.sol), which contains the `isValidSignature()` function. You need to implement `isValidSignature()` in your app contract, which is called to verify that an offchain request is signed by an authorized signer/user. 

<<<<<<< HEAD
We've provided an example implementation of [`isValidSignature()`](https://github.com/InfinityVM/InfinityVM/blob/main/contracts/src/coprocessor/SingleOffchainSigner.sol#L21) which you can use in the [`SingleOffchainSigner.sol` contract](https://github.com/InfinityVM/InfinityVM/blob/main/contracts/src/coprocessor/SingleOffchainSigner.sol) (this checks that each job request is signed by a single pre-defined `offchainSigner` address). But, you can implement any logic or checks you'd like. For example, you could store a list of whitelisted users in your app contract and add logic in `isValidSignature()` to verify that every job request is signed by some whitelisted user.
=======
We've provided an example implementation of [`isValidSignature()`](https://github.com/InfinityVM/InfinityVM/blob/67958041ebfec9ca0a93631d28bc5fb47892e0ce/contracts/src/coprocessor/SingleOffchainSigner.sol#L21) which you can use in the [`SingleOffchainSigner.sol` contract](https://github.com/InfinityVM/InfinityVM/blob/zeke-reorg-docs/contracts/src/coprocessor/SingleOffchainSigner.sol) (this checks that each job request is signed by a single pre-defined `offchainSigner` address). But, you can implement any logic or checks you'd like. For example, you could store a list of whitelisted users in your app contract and add logic in `isValidSignature()` to verify that every job request is signed by some whitelisted user.
>>>>>>> 8edf3e92

Finally, you need to write a `_receiveResult()` callback function which accepts the output from the InfinityVM coprocessor running your program. You can write any app logic in this function and even call into any other functions you'd like.

### Nonces

Each job request for an app contract must have a unique nonce submitted with it, to prevent replay attacks. The [`Consumer`](https://github.com/InfinityVM/infinityVM-foundry-template/blob/main/contracts/src/coprocessor/Consumer.sol) interface inherited by all app contracts contains a `getNextNonce()` function to return the next nonce to be used by both onchain and offchain job requests, and an `updateLatestNonce()` function to update the latest nonce value once a job has been submitted. Nonces need to be unique but don't necessarily need to be increasing.

We have provided a default implementation for `getNextNonce()` and `updateLatestNonce()` in `Consumer.sol` to implement a simple nonce which increases by 1 every time a job is requested. This should be good enough for most apps, but you can override it in your app contract if you'd like. For example, you could use the unix timestamp in milliseconds as the nonce for offchain calls to the coprocessor.

## Testing your app

If you just want to test sending offchain job requests directly to the InfinityVM coprocessor without an app server, you can use the [`InfinityVM foundry template`](https://github.com/InfinityVM/infinityVM-foundry-template/tree/main) to test your app. You can write tests for the end-to-end flow of your app in Solidity similar to any other foundry tests. We have built a Solidity SDK within the foundry template which allows you to request and receive compute from InfinityVM within the foundry tests.

<<<<<<< HEAD
Specifically, you just need to call `requestOffchainJob()` in the foundry tests to send an offchain job request to the coprocessor. We have written an example test [`test_Consumer_RequestOffchainJob()`](https://github.com/InfinityVM/infinityVM-foundry-template/blob/main/contracts/test/SquareRootConsumer.t.sol#L41) in [`SquareRootConsumer.t.sol`](https://github.com/InfinityVM/infinityVM-foundry-template/blob/main/contracts/test/SquareRootConsumer.t.sol). This test sends an offchain request for the square root of a number directly to the coprocessor, using `requestOffchainJob()`. It verifies that the coprocessor submits the correct result back to the `SquareRootConsumer.sol` contract.
=======
Specifically, you just need to call `requestOffchainJob()` in the foundry tests to send an offchain job request to the coprocessor. We have written an example test [`test_Consumer_RequestOffchainJob()`](https://github.com/InfinityVM/infinityVM-foundry-template/blob/f032050b3276b6f232f94aa6a3dcd375c833d577/contracts/test/SquareRootConsumer.t.sol#L41) in [`SquareRootConsumer.t.sol`](https://github.com/InfinityVM/infinityVM-foundry-template/blob/main/contracts/test/SquareRootConsumer.t.sol). This test sends an offchain request for the square root of a number directly to the coprocessor, using `requestOffchainJob()`. It verifies that the coprocessor submits the correct result back to the `SquareRootConsumer.sol` contract.
>>>>>>> 8edf3e92

#### Testing an App Server

Because of the limitations of foundry, we don't have an SDK to write end-to-end tests for an app server in Solidity. Instead, you would need to write tests for your app server similar to how you would write end-to-end tests for any multi service setup. For example, we have written end-to-end tests for the [CLOB app server example](./clob.md) in the [`clob.rs` file](https://github.com/InfinityVM/InfinityVM/blob/main/test/e2e/tests/clob.rs) in Rust. You can take a look at the [test harness](https://github.com/InfinityVM/InfinityVM/blob/main/test/e2e/src/lib.rs) for inspiration.<|MERGE_RESOLUTION|>--- conflicted
+++ resolved
@@ -7,13 +7,8 @@
 This is the flow for a simple offchain job (assuming you have already submitted a zkVM program to the coprocessor):
 
 1. User or app sends a job request using the coprocessor node's gRPC or REST API. This involves sending a signature over the job request as well.
-<<<<<<< HEAD
-2. The InfinityVM coprocessor executes your zkVM program with the inputs from the job request.
-3. The coprocessor posts the result of executing the job onchain, and this can now be used by the app contract. 
-=======
 1. The InfinityVM coprocessor executes your zkVM program with the inputs from the job request.
 1. The coprocessor posts the result of executing the job onchain, and this can now be used by the app contract. 
->>>>>>> 8edf3e92
 
 **Note:** For offchain jobs, the coprocessor also includes the original job request with the job result posted onchain. This is because the InfinityVM contracts need to verify that the metadata which the coprocessor commits to when posting the result (program ID, input, etc.) matches the metadata in the job request. This isn't required for onchain jobs since the job request happens onchain anyway.
 
@@ -56,11 +51,7 @@
 - `consumer`: address of your app contract.
 - `programId`: unique ID of your program. You can get the program ID when you submit your program to the coprocessor node's [`SubmitProgram` endpoint](../coprocessor/api.md#coprocessor_nodev1coprocessornodesubmitprogram).
 
-<<<<<<< HEAD
 The `SubmitJob` endpoint returns a **unique Job ID** for the job. The job ID [can be derived](https://github.com/InfinityVM/InfinityVM/blob/main/crates/sdk/abi/src/lib.rs#L65) from the `nonce` and `consumer` address.
-=======
-The `SubmitJob` endpoint returns a **unique Job ID** for the job. The job ID [can be derived](https://github.com/InfinityVM/InfinityVM/blob/ff48f66f9d88e4d43325741bbb63a9deda8e6ec6/crates/sdk/abi/src/lib.rs#L65) from the `nonce` and `consumer` address.
->>>>>>> 8edf3e92
 
 ### GetResult
 
@@ -74,11 +65,7 @@
 Inputs that are included in the signed job request and are posted onchain along with the result. An app might need to use these inputs in some logic in their app contract, for example, and so would need these inputs posted onchain.
 
 ### Offchain Inputs
-<<<<<<< HEAD
-Offchain inputs are submitted offchain to the coprocessor but *only the hash* of these inputs are posted onchain along with the result. The actual values of the inputs are made available on alternative DA. This allows an app to use large amounts of input in their zkVM program without the chain's bandwidth being a bottleneck.
-=======
 Offchain inputs are submitted offchain to the coprocessor but *only the hash* of these inputs are posted onchain along with the result. The actual values of the inputs are made available on Infinity DA. This allows an app to use large amounts of input in their zkVM program without the chain's bandwidth being a bottleneck.
->>>>>>> 8edf3e92
 
 The `offchain_input` field in `SubmitJobRequest` is the actual value of the input passed to the zkVM program and posted to DA, and an app needs to sign over the hash of `offchain_input` in the job request sent to the InfinityVM coprocessor.
 
@@ -87,15 +74,9 @@
 Your app can run as a real-time server, leveraging offchain job requests:
 
 1. The app server can accept and process user requests in real-time.
-<<<<<<< HEAD
-2. The app server can regularly batch these requests and submit them to the InfinityVM coprocessor as the input in an offchain job request.
-3. Your server's logic can be written in a zkVM program which performs some compute on each batch of inputs.
-4. The result of each job is submitted onchain and immediately usable by the app contract. The app contract maintains some state which is updated by the result of the coprocessor.
-=======
 1. The app server can regularly batch these requests and submit them to the InfinityVM coprocessor as the input in an offchain job request.
 1. Your server's logic can be written in a zkVM program which performs some compute on each batch of inputs.
 1. The result of each job is submitted onchain and immediately usable by the app contract. The app contract maintains some state which is updated by the result of the coprocessor.
->>>>>>> 8edf3e92
 
 ![app servers](../assets/app-servers.png)
 
@@ -121,11 +102,7 @@
 
 For apps that use offchain jobs, you can also inherit [`OffchainRequester`](https://github.com/InfinityVM/InfinityVM/blob/main/contracts/src/coprocessor/OffchainRequester.sol), which contains the `isValidSignature()` function. You need to implement `isValidSignature()` in your app contract, which is called to verify that an offchain request is signed by an authorized signer/user. 
 
-<<<<<<< HEAD
-We've provided an example implementation of [`isValidSignature()`](https://github.com/InfinityVM/InfinityVM/blob/main/contracts/src/coprocessor/SingleOffchainSigner.sol#L21) which you can use in the [`SingleOffchainSigner.sol` contract](https://github.com/InfinityVM/InfinityVM/blob/main/contracts/src/coprocessor/SingleOffchainSigner.sol) (this checks that each job request is signed by a single pre-defined `offchainSigner` address). But, you can implement any logic or checks you'd like. For example, you could store a list of whitelisted users in your app contract and add logic in `isValidSignature()` to verify that every job request is signed by some whitelisted user.
-=======
-We've provided an example implementation of [`isValidSignature()`](https://github.com/InfinityVM/InfinityVM/blob/67958041ebfec9ca0a93631d28bc5fb47892e0ce/contracts/src/coprocessor/SingleOffchainSigner.sol#L21) which you can use in the [`SingleOffchainSigner.sol` contract](https://github.com/InfinityVM/InfinityVM/blob/zeke-reorg-docs/contracts/src/coprocessor/SingleOffchainSigner.sol) (this checks that each job request is signed by a single pre-defined `offchainSigner` address). But, you can implement any logic or checks you'd like. For example, you could store a list of whitelisted users in your app contract and add logic in `isValidSignature()` to verify that every job request is signed by some whitelisted user.
->>>>>>> 8edf3e92
+We've provided an example implementation of [`isValidSignature()`](https://github.com/InfinityVM/InfinityVM/blob/main/contracts/src/coprocessor/SingleOffchainSigner.sol#L21) which you can use in the [`SingleOffchainSigner.sol` contract](https://github.com/InfinityVM/InfinityVM/blob/zeke-reorg-docs/contracts/src/coprocessor/SingleOffchainSigner.sol) (this checks that each job request is signed by a single pre-defined `offchainSigner` address). But, you can implement any logic or checks you'd like. For example, you could store a list of whitelisted users in your app contract and add logic in `isValidSignature()` to verify that every job request is signed by some whitelisted user.
 
 Finally, you need to write a `_receiveResult()` callback function which accepts the output from the InfinityVM coprocessor running your program. You can write any app logic in this function and even call into any other functions you'd like.
 
@@ -139,11 +116,7 @@
 
 If you just want to test sending offchain job requests directly to the InfinityVM coprocessor without an app server, you can use the [`InfinityVM foundry template`](https://github.com/InfinityVM/infinityVM-foundry-template/tree/main) to test your app. You can write tests for the end-to-end flow of your app in Solidity similar to any other foundry tests. We have built a Solidity SDK within the foundry template which allows you to request and receive compute from InfinityVM within the foundry tests.
 
-<<<<<<< HEAD
 Specifically, you just need to call `requestOffchainJob()` in the foundry tests to send an offchain job request to the coprocessor. We have written an example test [`test_Consumer_RequestOffchainJob()`](https://github.com/InfinityVM/infinityVM-foundry-template/blob/main/contracts/test/SquareRootConsumer.t.sol#L41) in [`SquareRootConsumer.t.sol`](https://github.com/InfinityVM/infinityVM-foundry-template/blob/main/contracts/test/SquareRootConsumer.t.sol). This test sends an offchain request for the square root of a number directly to the coprocessor, using `requestOffchainJob()`. It verifies that the coprocessor submits the correct result back to the `SquareRootConsumer.sol` contract.
-=======
-Specifically, you just need to call `requestOffchainJob()` in the foundry tests to send an offchain job request to the coprocessor. We have written an example test [`test_Consumer_RequestOffchainJob()`](https://github.com/InfinityVM/infinityVM-foundry-template/blob/f032050b3276b6f232f94aa6a3dcd375c833d577/contracts/test/SquareRootConsumer.t.sol#L41) in [`SquareRootConsumer.t.sol`](https://github.com/InfinityVM/infinityVM-foundry-template/blob/main/contracts/test/SquareRootConsumer.t.sol). This test sends an offchain request for the square root of a number directly to the coprocessor, using `requestOffchainJob()`. It verifies that the coprocessor submits the correct result back to the `SquareRootConsumer.sol` contract.
->>>>>>> 8edf3e92
 
 #### Testing an App Server
 
