--- conflicted
+++ resolved
@@ -102,11 +102,7 @@
 
 For apps that use offchain jobs, you can also inherit [`OffchainRequester`](https://github.com/InfinityVM/InfinityVM/blob/main/contracts/src/coprocessor/OffchainRequester.sol), which contains the `isValidSignature()` function. You need to implement `isValidSignature()` in your app contract, which is called to verify that an offchain request is signed by an authorized signer/user. 
 
-<<<<<<< HEAD
-We've provided an example implementation of `isValidSignature()` which you can use in the [`SingleOffchainSigner.sol` contract](https://github.com/InfinityVM/InfinityVM/blob/main/contracts/src/coprocessor/SingleOffchainSigner.sol) (this checks that each job request is signed by a single pre-defined `offchainSigner` address). But, you can implement any logic or checks you'd like. For example, you could store a list of whitelisted users in your app contract and add logic in `isValidSignature()` to verify that every job request is signed by some whitelisted user.
-=======
 We've provided an example implementation of [`isValidSignature()`](https://github.com/InfinityVM/InfinityVM/blob/67958041ebfec9ca0a93631d28bc5fb47892e0ce/contracts/src/coprocessor/SingleOffchainSigner.sol#L21) which you can use in the [`SingleOffchainSigner.sol` contract](https://github.com/InfinityVM/InfinityVM/blob/zeke-reorg-docs/contracts/src/coprocessor/SingleOffchainSigner.sol) (this checks that each job request is signed by a single pre-defined `offchainSigner` address). But, you can implement any logic or checks you'd like. For example, you could store a list of whitelisted users in your app contract and add logic in `isValidSignature()` to verify that every job request is signed by some whitelisted user.
->>>>>>> 4c86d6ed
 
 Finally, you need to write a `_receiveResult()` callback function which accepts the output from the InfinityVM coprocessor running your program. You can write any app logic in this function and even call into any other functions you'd like.
 
