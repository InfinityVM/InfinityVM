# Onchain Jobs

For building an app which uses onchain jobs, we recommend forking the [InfinityVM foundry template](https://github.com/InfinityVM/infinityVM-foundry-template/tree/main). We have instructions in the `README` to get started (most of the content in this page is in the `README` too).

## Writing your app contract

Any app contract building with InfinityVM needs to inherit the [`Consumer`](https://github.com/InfinityVM/infinityVM-foundry-template/blob/main/contracts/src/coprocessor/Consumer.sol) interface. To build an app, you don't need to read how `Consumer` or any of the other contracts in [`contracts/src/coprocessor`](https://github.com/InfinityVM/infinityVM-foundry-template/tree/main/contracts/src/coprocessor) are implemented; you can just focus on your app.

Next, your app contract needs to do two things:

1. Call `requestJob()` with the program ID of your zkVM program along with ABI-encoded inputs that you want to pass into your program from the contract. If you're using the foundry template, we have instructions on how to generate the program ID in the `README`. Otherwise, you can get the program ID when you submit your program to the coprocessor node's [`SubmitProgram` endpoint](../coprocessor/api.md#coprocessor_nodev1coprocessornodesubmitprogram).
1. Write a `_receiveResult()` callback function which accepts the output from the InfinityVM coprocessor running your program. You can write any app logic in this function and even call into any other functions you'd like.

#### Initiating onchain job requests

![onchain apps](../assets/onchain-apps.png)

Typically, we expect an onchain request to be triggered by user interaction with your app contract. But in some designs, contract callback handling logic for a previous job result may trigger a new request event, effectively creating a continuous loop of requests without user interaction.

## Testing your app contract

In the foundry template, you can write tests for the end-to-end flow of your app in Solidity similar to any other foundry tests. We have built a Solidity SDK within the foundry template which allows you to request and receive compute from InfinityVM within the foundry tests.

<<<<<<< HEAD
One example of this is [`test_Consumer_RequestJob`](https://github.com/InfinityVM/infinityVM-foundry-template/blob/main/contracts/test/SquareRootConsumer.t.sol#L26). You can run the test using `forge test -vvv --ffi`.
=======
One example of this is [`test_Consumer_RequestJob`](https://github.com/InfinityVM/infinityVM-foundry-template/blob/2d10113f1e01ac314c7b9fb96b1a40d640d53a4b/contracts/test/SquareRootConsumer.t.sol#L26). You can run the test using `forge test -vvv --ffi`.
>>>>>>> 8edf3e92
<|MERGE_RESOLUTION|>--- conflicted
+++ resolved
@@ -21,8 +21,4 @@
 
 In the foundry template, you can write tests for the end-to-end flow of your app in Solidity similar to any other foundry tests. We have built a Solidity SDK within the foundry template which allows you to request and receive compute from InfinityVM within the foundry tests.
 
-<<<<<<< HEAD
-One example of this is [`test_Consumer_RequestJob`](https://github.com/InfinityVM/infinityVM-foundry-template/blob/main/contracts/test/SquareRootConsumer.t.sol#L26). You can run the test using `forge test -vvv --ffi`.
-=======
-One example of this is [`test_Consumer_RequestJob`](https://github.com/InfinityVM/infinityVM-foundry-template/blob/2d10113f1e01ac314c7b9fb96b1a40d640d53a4b/contracts/test/SquareRootConsumer.t.sol#L26). You can run the test using `forge test -vvv --ffi`.
->>>>>>> 8edf3e92
+One example of this is [`test_Consumer_RequestJob`](https://github.com/InfinityVM/infinityVM-foundry-template/blob/main/contracts/test/SquareRootConsumer.t.sol#L26). You can run the test using `forge test -vvv --ffi`.