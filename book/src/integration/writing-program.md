# Writing a zkVM Program

The InfinityVM coprocessor runs zkVM programs. While the zkVM abstraction is extensible across SP1, Risc0, Jolt, and more - the current implementation just has support for Risc0. Please let us know if you would like support for another zkVM, its fairly straightforward to add!

If you just want to quickly get your hands dirty, head over to the [InfinityVM foundry template](https://github.com/InfinityVM/infinityVM-foundry-template). You can fork the repo and we have instructions on how to write a program in the `README`.

## Structure of a program

A zkVM program is written in a language that compiles down to RISC-V (most commonly Rust). The executable file is commonly referred to as an [ELF](https://en.wikipedia.org/wiki/Executable_and_Linkable_Format).

The logic for a program is:

1. Read input bytes
1. Deserialize input bytes
1. Run logic
1. Serialize output bytes
1. Write output bytes

Lets take a [square root program](https://github.com/InfinityVM/infinityVM-foundry-template/blob/main/programs/app/src/square_root.rs) as an example. This program takes in a number as input and returns the square root of the number as output. For this exercise we will incrementally build out the program.

First, we read in opaque bytes for the inputs and deserialize:

```rust,ignore
fn main() {
  // Create an empty buffer
  let mut input_bytes = Vec::<u8>::new();
  
  // Read in all the bytes from the host to buffer
  risc0_zkvm::guest::env::stdin().read_to_end(&mut input_bytes).unwrap();

  // Deserialize the buffer into the expected type, U256
  let number = <U256>::abi_decode(&input_bytes, true).unwrap();

  // ..
}
```

Next, we run logic (computing the square root) on the input `number`:

```rust,ignore
fn main() {
  // .. reading and deserialization logic

  // Run the business logic
  let square_root = number.root(2);

  // ..
}
```
Since we are writing in Rust, we're able to easily use the `root()` function in Rust.

Finally, we serialize the output and write it:

```rust,ignore
type NumberWithSquareRoot = sol! {
    tuple(uint256,uint256)
};

fn main() {
  // .. reading and deserialization logic

  // .. run logic

  // Serialize the result bytes
  let abi_encoded_output = NumberWithSquareRoot::abi_encode(&(number, square_root));

  // Write the raw, serialized bytes to the host. This will get posted onchain
  risc0_zkvm::guest::env::commit_slice(&abi_encoded_output);
}
```

## Code organization

Assuming you organize the main function of your zkVM program as above, you can have all your logic in a single pure function. If your logic is more complex, you can also write your code in a separate crate such that the code can be easily reused and unit tested without the restrictions of the zkVM.

<<<<<<< HEAD
**Note:** Any of the dependencies you use in your zkVM program need to be compatible with the zkVM; roughly 70% of major crates are compatible. A common issue is the [alloy](https://docs.rs/crate/alloy/latest/features) crate, which works with most of the [features disabled](https://github.com/InfinityVM/InfinityVM/blob/main/Cargo.toml#L118), but breaks builds with the [`full` feature](https://github.com/alloy-rs/alloy/blob/main/crates/alloy/Cargo.toml#L76) enabled. Don't hesitate to reach out to the InfinityVM team if you face any challenges with this!
=======
**Note:** Any of the dependencies you use in your zkVM program need to be compatible with the zkVM; roughly 70% of major crates are compatible. A common issue is the [alloy](https://docs.rs/crate/alloy/latest/features) crate, which works with most of the [features disabled](https://github.com/InfinityVM/InfinityVM/blob/main/Cargo.toml#L118), but breaks builds with the [`full` feature](https://github.com/alloy-rs/alloy/blob/3f5f1e5de21552ed875ffdc16fb4d5db9d1ba0e8/crates/alloy/Cargo.toml#L76) enabled. Don't hesitate to reach out to the InfinityVM team if you face any challenges with this!
>>>>>>> 8edf3e92

## Testing your program

If you're using the [InfinityVM foundry template](https://github.com/InfinityVM/infinityVM-foundry-template), you can test and debug your zkVM program itself by following the example [here](https://github.com/InfinityVM/infinityVM-foundry-template/blob/main/programs/src/lib.rs) (you can run this using `cargo test`). You can add `dbg!` statements anywhere to help while debugging.

<<<<<<< HEAD
If you're not using the InfinityVM foundry template, you can write unit tests by creating an executor and running the executor with your inputs and zkVM program ELF. An example with the CLOB program can be found [here](https://github.com/InfinityVM/InfinityVM/blob/main/clob/programs/src/lib.rs#L120) (More info on this in the [Offchain Example: CLOB](./clob.md) section).
=======
If you're not using the InfinityVM foundry template, you can write unit tests by creating an executor and running the executor with your inputs and zkVM program ELF. An example with the CLOB program can be found [here](https://github.com/InfinityVM/InfinityVM/blob/f0d3e956e67d07e68a2670ebbafe6a34839f3df5/clob/programs/src/lib.rs#L120) (More info on this in the [Offchain Example: CLOB](./clob.md) section).
>>>>>>> 8edf3e92

For integration tests, we recommend reading the [Using your zkVM Program](./using-program.md) section.

The InfinityVM team is working on a growing set of [SDK crates](https://github.com/InfinityVM/InfinityVM/tree/main/crates/sdk) to make writing programs and tests easier.<|MERGE_RESOLUTION|>--- conflicted
+++ resolved
@@ -73,21 +73,13 @@
 
 Assuming you organize the main function of your zkVM program as above, you can have all your logic in a single pure function. If your logic is more complex, you can also write your code in a separate crate such that the code can be easily reused and unit tested without the restrictions of the zkVM.
 
-<<<<<<< HEAD
 **Note:** Any of the dependencies you use in your zkVM program need to be compatible with the zkVM; roughly 70% of major crates are compatible. A common issue is the [alloy](https://docs.rs/crate/alloy/latest/features) crate, which works with most of the [features disabled](https://github.com/InfinityVM/InfinityVM/blob/main/Cargo.toml#L118), but breaks builds with the [`full` feature](https://github.com/alloy-rs/alloy/blob/main/crates/alloy/Cargo.toml#L76) enabled. Don't hesitate to reach out to the InfinityVM team if you face any challenges with this!
-=======
-**Note:** Any of the dependencies you use in your zkVM program need to be compatible with the zkVM; roughly 70% of major crates are compatible. A common issue is the [alloy](https://docs.rs/crate/alloy/latest/features) crate, which works with most of the [features disabled](https://github.com/InfinityVM/InfinityVM/blob/main/Cargo.toml#L118), but breaks builds with the [`full` feature](https://github.com/alloy-rs/alloy/blob/3f5f1e5de21552ed875ffdc16fb4d5db9d1ba0e8/crates/alloy/Cargo.toml#L76) enabled. Don't hesitate to reach out to the InfinityVM team if you face any challenges with this!
->>>>>>> 8edf3e92
 
 ## Testing your program
 
 If you're using the [InfinityVM foundry template](https://github.com/InfinityVM/infinityVM-foundry-template), you can test and debug your zkVM program itself by following the example [here](https://github.com/InfinityVM/infinityVM-foundry-template/blob/main/programs/src/lib.rs) (you can run this using `cargo test`). You can add `dbg!` statements anywhere to help while debugging.
 
-<<<<<<< HEAD
 If you're not using the InfinityVM foundry template, you can write unit tests by creating an executor and running the executor with your inputs and zkVM program ELF. An example with the CLOB program can be found [here](https://github.com/InfinityVM/InfinityVM/blob/main/clob/programs/src/lib.rs#L120) (More info on this in the [Offchain Example: CLOB](./clob.md) section).
-=======
-If you're not using the InfinityVM foundry template, you can write unit tests by creating an executor and running the executor with your inputs and zkVM program ELF. An example with the CLOB program can be found [here](https://github.com/InfinityVM/InfinityVM/blob/f0d3e956e67d07e68a2670ebbafe6a34839f3df5/clob/programs/src/lib.rs#L120) (More info on this in the [Offchain Example: CLOB](./clob.md) section).
->>>>>>> 8edf3e92
 
 For integration tests, we recommend reading the [Using your zkVM Program](./using-program.md) section.
 
