--- conflicted
+++ resolved
@@ -79,11 +79,7 @@
 
 If you're using the [InfinityVM foundry template](https://github.com/InfinityVM/infinityVM-foundry-template), you can test and debug your zkVM program itself by following the example [here](https://github.com/InfinityVM/infinityVM-foundry-template/blob/main/programs/src/lib.rs) (you can run this using `cargo test`). You can add `dbg!` statements anywhere to help while debugging.
 
-<<<<<<< HEAD
-If you're not using the Infinity foundry template, you can write unit tests by creating an executor and running the executor with your inputs and zkVM program ELF. An example with the CLOB program can be found [here](https://github.com/InfinityVM/InfinityVM/blob/main/clob/programs/src/lib.rs#L120) (More info on this in the [Offchain Example: CLOB](./clob.md) section).
-=======
 If you're not using the InfinityVM foundry template, you can write unit tests by creating an executor and running the executor with your inputs and zkVM program ELF. An example with the CLOB program can be found [here](https://github.com/InfinityVM/InfinityVM/blob/f0d3e956e67d07e68a2670ebbafe6a34839f3df5/clob/programs/src/lib.rs#L120) (More info on this in the [Offchain Example: CLOB](./clob.md) section).
->>>>>>> 4c86d6ed
 
 For integration tests, we recommend reading the [Using your zkVM Program](./using-program.md) section.
 
