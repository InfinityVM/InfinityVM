--- conflicted
+++ resolved
@@ -13,19 +13,11 @@
 use test_utils::get_account;
 
 /// Path to write deploy info to
-<<<<<<< HEAD
-pub const DEFAULT_DEPLOY_INFO: &str = "./logs/deploy_info.json";
-
-/// Contract deployment info for the clob.
-#[derive(Serialize, Deserialize, Debug)]
-pub struct DeployInfo {
-=======
 pub const DEFAULT_DEPLOY_INFO: &str = "./logs/clob_deploy_info.json";
 
 /// Contract deployment info for the clob.
 #[derive(Serialize, Deserialize, Debug)]
 pub struct ClobDeployInfo {
->>>>>>> 1be5df47
     /// Job Manager contract address.
     pub job_manager: Address,
     /// Quote ERC20 contract address.
@@ -90,11 +82,7 @@
                 println!("{result:?}");
             }
             Commands::Deposit(a) => {
-<<<<<<< HEAD
-                let deploy_info: DeployInfo = {
-=======
                 let deploy_info: ClobDeployInfo = {
->>>>>>> 1be5df47
                     let filename = DEFAULT_DEPLOY_INFO.to_string();
                     let raw_json = std::fs::read(filename).unwrap();
                     serde_json::from_slice(&raw_json).unwrap()
@@ -116,11 +104,7 @@
                 let call = clob_consumer.deposit(base_amount, quote_amount);
                 let receipt = call.send().await.unwrap().get_receipt().await.unwrap();
 
-<<<<<<< HEAD
-                query_balances(local_signer.address(), a.eth_rpc, deploy_info.clob_consumer).await;
-=======
                 print_balances(local_signer.address(), a.eth_rpc, deploy_info.clob_consumer).await;
->>>>>>> 1be5df47
 
                 for log in receipt.inner.logs() {
                     let l = match log.log_decode::<ClobConsumer::Deposit>() {
@@ -222,11 +206,7 @@
     coproc_grpc: String,
 }
 
-<<<<<<< HEAD
-async fn query_balances(account: Address, eth_rpc: String, clob_consumer: Address) {
-=======
 async fn print_balances(account: Address, eth_rpc: String, clob_consumer: Address) {
->>>>>>> 1be5df47
     let provider =
         ProviderBuilder::new().with_recommended_fillers().on_http(eth_rpc.parse().unwrap());
 
@@ -240,8 +220,6 @@
 
     let free_base = clob_consumer.freeBalanceBase(account).call().await.unwrap()._0;
     println!("free_base={}", free_base);
-<<<<<<< HEAD
-=======
 
     let locked_base = clob_consumer.lockedBalanceBase(account).call().await.unwrap()._0;
     println!("locked_base={}", locked_base);
@@ -251,5 +229,4 @@
 
     let locked_quote = clob_consumer.lockedBalanceQuote(account).call().await.unwrap()._0;
     println!("locked_quote={}", locked_quote);
->>>>>>> 1be5df47
 }