[package]
name = "clob-node"
version = "0.1.0"
edition = "2021"

[lints]
workspace = true

[dependencies]
axum = { workspace = true }
alloy = { workspace = true, features = ["full", "contract", "transport-http", "transport-ws", "network", "providers", "pubsub", "signer-local", "signer-keystore", "rpc-types-debug", "rpc-types-trace", "json-rpc", "rpc-client", "rlp", "sol-types"] }
tokio = { workspace = true }
eyre = { workspace = true }
tracing = { workspace = true }
tracing-subscriber = { workspace = true }
serde_json = { workspace = true }
reqwest = { workspace = true }
<<<<<<< HEAD
futures-util = { workspace = true }
=======
tonic = { workspace = true }
>>>>>>> 2f0b710b

# DB deps
bytes = { workspace = true }
borsh = { workspace = true }
serde = { workspace = true }
paste = { workspace = true }
reth-db-api = { workspace = true }
reth-db = { workspace = true }

# local deps
abi = { workspace = true }
clob-core = { workspace = true }
clob-programs = { workspace = true }
proto = { workspace = true }
clob-contracts = { workspace = true }

# zkvm deps
risc0-zkvm = { workspace = true }

[dev-dependencies]
tower = { version = "0.4", features = ["util"] }
http-body-util = "0"
tempfile = "3"
mime = "0"<|MERGE_RESOLUTION|>--- conflicted
+++ resolved
@@ -15,11 +15,8 @@
 tracing-subscriber = { workspace = true }
 serde_json = { workspace = true }
 reqwest = { workspace = true }
-<<<<<<< HEAD
 futures-util = { workspace = true }
-=======
 tonic = { workspace = true }
->>>>>>> 2f0b710b
 
 # DB deps
 bytes = { workspace = true }
