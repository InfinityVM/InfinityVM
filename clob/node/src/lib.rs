//! The CLOB node.

<<<<<<< HEAD
use crate::{
    db::{
        tables::{ClobStateTable, GlobalIndexTable},
        PROCESSED_GLOBAL_INDEX_KEY,
    },
    engine::GENESIS_GLOBAL_INDEX,
    event::start_deposit_event_listener,
};
use alloy::{
    eips::BlockNumberOrTag,
    signers::{k256::ecdsa::SigningKey, local::LocalSigner},
};
use axum::{extract::State as ExtractState, Json, Router};
use clob_core::api::{
    AddOrderRequest, ApiResponse, CancelOrderRequest, DepositRequest, Request, WithdrawRequest,
};
use reth_db::{transaction::DbTx, Database, DatabaseEnv};
use serde::{Deserialize, Serialize};
=======
use alloy::signers::{k256::ecdsa::SigningKey, local::LocalSigner};
>>>>>>> 2f0b710b
use std::sync::Arc;
use tokio::task::JoinHandle;

pub mod app;
pub mod batcher;
pub mod client;
pub mod db;
pub mod engine;
pub mod event;

/// Address to listen for HTTP requests on.
pub const CLOB_LISTEN_ADDR: &str = "CLOB_LISTEN_ADDR";
/// Directory for database.
pub const CLOB_DB_DIR: &str = "CLOB_DB_DIR";
/// Coprocessor Node gRPC address.
pub const CLOB_CN_GRPC_ADDR: &str = "CLOB_CN_GRPC_ADDR";
/// WS Ethereum RPC address.
pub const CLOB_ETH_WS_ADDR: &str = "CLOB_ETH_WS_ADDR";
/// Clob Consumer contract address.
pub const CLOB_CONSUMER_ADDR: &str = "CLOB_CONSUMER_ADDR";
/// Duration between creating batches.
pub const CLOB_BATCHER_DURATION_MS: &str = "CLOB_BATCHER_DURATION_MS";
/// Clob operator's secret key.
pub const CLOB_OPERATOR_KEY: &str = "CLOB_OPERATOR_KEY";
/// Block to start syncing from.
pub const CLOB_JOB_SYNC_START: &str = "CLOB_JOB_SYNC_START";

/// Operator signer type.
pub type K256LocalSigner = LocalSigner<SigningKey>;

/// Run the CLOB node.
pub async fn run(
    db_dir: String,
    listen_addr: String,
    batcher_duration_ms: u64,
    operator_signer: K256LocalSigner,
    cn_grpc_url: String,
    eth_ws_url: String,
    clob_consumer_addr: [u8; 20],
<<<<<<< HEAD
    job_sync_start: BlockNumberOrTag,
) {
=======
) -> eyre::Result<()> {
>>>>>>> 2f0b710b
    let db = crate::db::init_db(db_dir).expect("todo");
    let db = Arc::new(db);

    let (engine_sender, engine_receiver) = tokio::sync::mpsc::channel(32);
    let db2 = Arc::clone(&db);
    let engine_sender_2 = engine_sender.clone();
    let server_handle = tokio::spawn(async move {
<<<<<<< HEAD
        let server_state = AppState::new(engine_sender_2, db2);
        http_listen(server_state, &listen_addr).await
=======
        let server_state = app::AppState::new(engine_sender, db2);
        app::http_listen(server_state, &listen_addr).await
>>>>>>> 2f0b710b
    });

    let db2 = Arc::clone(&db);
    let engine_handle = tokio::spawn(async move { engine::run_engine(engine_receiver, db2).await });

    let deposit_event_listener_handle = tokio::spawn(async move {
        start_deposit_event_listener(
            eth_ws_url,
            clob_consumer_addr.into(),
            engine_sender,
            job_sync_start,
        )
        .await;
    });

    let batcher_handle = tokio::spawn(async move {
        let batcher_duration = tokio::time::Duration::from_millis(batcher_duration_ms);
        batcher::run_batcher(db, batcher_duration, operator_signer, cn_grpc_url, clob_consumer_addr)
            .await
    });

<<<<<<< HEAD
    tokio::try_join!(server_handle, engine_handle, deposit_event_listener_handle, batcher_handle).unwrap();
}

///  Response to the clob state endpoint. This is just a temp hack until we have better view
/// endpoints.
#[derive(Clone, Debug, PartialEq, Eq, Serialize, Deserialize)]
#[serde(rename_all = "camelCase")]
pub struct ClobStateResponse {
    /// Hex encoded borsh bytes.
    pub borsh_hex_clob_state: String,
}

/// Stateful parts of REST server.
#[derive(Debug, Clone)]
pub struct AppState {
    /// Engine send channel handle.
    engine_sender: Sender<(Request, oneshot::Sender<ApiResponse>)>,
    /// The database
    db: Arc<DatabaseEnv>,
}

impl AppState {
    /// Create a new instance of [Self].
    pub fn new(
        engine_sender: Sender<(Request, oneshot::Sender<ApiResponse>)>,
        db: Arc<DatabaseEnv>,
    ) -> Self {
        Self { engine_sender, db }
    }
}

fn app(state: AppState) -> Router {
    axum::Router::new()
        .route(DEPOSIT, axum::routing::post(deposit))
        .route(WITHDRAW, axum::routing::post(withdraw))
        .route(ORDERS, axum::routing::post(add_order))
        .route(CANCEL, axum::routing::post(cancel))
        .route(CLOB_STATE, axum::routing::get(clob_state))
        .with_state(state)
=======
    tokio::try_join!(flatten(server_handle), flatten(engine_handle), flatten(batcher_handle))
        .map(|_| ())
>>>>>>> 2f0b710b
}

async fn flatten<T>(handle: JoinHandle<eyre::Result<T>>) -> eyre::Result<T> {
    match handle.await {
        Ok(Ok(result)) => Ok(result),
        Ok(Err(err)) => Err(err),
        Err(err) => Err(eyre::eyre!(format!("{err}"))),
    }
}<|MERGE_RESOLUTION|>--- conflicted
+++ resolved
@@ -1,27 +1,10 @@
 //! The CLOB node.
 
-<<<<<<< HEAD
-use crate::{
-    db::{
-        tables::{ClobStateTable, GlobalIndexTable},
-        PROCESSED_GLOBAL_INDEX_KEY,
-    },
-    engine::GENESIS_GLOBAL_INDEX,
-    event::start_deposit_event_listener,
-};
+use crate::event::start_deposit_event_listener;
 use alloy::{
     eips::BlockNumberOrTag,
     signers::{k256::ecdsa::SigningKey, local::LocalSigner},
 };
-use axum::{extract::State as ExtractState, Json, Router};
-use clob_core::api::{
-    AddOrderRequest, ApiResponse, CancelOrderRequest, DepositRequest, Request, WithdrawRequest,
-};
-use reth_db::{transaction::DbTx, Database, DatabaseEnv};
-use serde::{Deserialize, Serialize};
-=======
-use alloy::signers::{k256::ecdsa::SigningKey, local::LocalSigner};
->>>>>>> 2f0b710b
 use std::sync::Arc;
 use tokio::task::JoinHandle;
 
@@ -61,12 +44,8 @@
     cn_grpc_url: String,
     eth_ws_url: String,
     clob_consumer_addr: [u8; 20],
-<<<<<<< HEAD
     job_sync_start: BlockNumberOrTag,
-) {
-=======
 ) -> eyre::Result<()> {
->>>>>>> 2f0b710b
     let db = crate::db::init_db(db_dir).expect("todo");
     let db = Arc::new(db);
 
@@ -74,13 +53,8 @@
     let db2 = Arc::clone(&db);
     let engine_sender_2 = engine_sender.clone();
     let server_handle = tokio::spawn(async move {
-<<<<<<< HEAD
-        let server_state = AppState::new(engine_sender_2, db2);
-        http_listen(server_state, &listen_addr).await
-=======
-        let server_state = app::AppState::new(engine_sender, db2);
+        let server_state = app::AppState::new(engine_sender_2, db2);
         app::http_listen(server_state, &listen_addr).await
->>>>>>> 2f0b710b
     });
 
     let db2 = Arc::clone(&db);
@@ -93,7 +67,7 @@
             engine_sender,
             job_sync_start,
         )
-        .await;
+        .await
     });
 
     let batcher_handle = tokio::spawn(async move {
@@ -102,50 +76,13 @@
             .await
     });
 
-<<<<<<< HEAD
-    tokio::try_join!(server_handle, engine_handle, deposit_event_listener_handle, batcher_handle).unwrap();
-}
-
-///  Response to the clob state endpoint. This is just a temp hack until we have better view
-/// endpoints.
-#[derive(Clone, Debug, PartialEq, Eq, Serialize, Deserialize)]
-#[serde(rename_all = "camelCase")]
-pub struct ClobStateResponse {
-    /// Hex encoded borsh bytes.
-    pub borsh_hex_clob_state: String,
-}
-
-/// Stateful parts of REST server.
-#[derive(Debug, Clone)]
-pub struct AppState {
-    /// Engine send channel handle.
-    engine_sender: Sender<(Request, oneshot::Sender<ApiResponse>)>,
-    /// The database
-    db: Arc<DatabaseEnv>,
-}
-
-impl AppState {
-    /// Create a new instance of [Self].
-    pub fn new(
-        engine_sender: Sender<(Request, oneshot::Sender<ApiResponse>)>,
-        db: Arc<DatabaseEnv>,
-    ) -> Self {
-        Self { engine_sender, db }
-    }
-}
-
-fn app(state: AppState) -> Router {
-    axum::Router::new()
-        .route(DEPOSIT, axum::routing::post(deposit))
-        .route(WITHDRAW, axum::routing::post(withdraw))
-        .route(ORDERS, axum::routing::post(add_order))
-        .route(CANCEL, axum::routing::post(cancel))
-        .route(CLOB_STATE, axum::routing::get(clob_state))
-        .with_state(state)
-=======
-    tokio::try_join!(flatten(server_handle), flatten(engine_handle), flatten(batcher_handle))
-        .map(|_| ())
->>>>>>> 2f0b710b
+    tokio::try_join!(
+        flatten(server_handle),
+        flatten(engine_handle),
+        flatten(deposit_event_listener_handle),
+        flatten(batcher_handle)
+    )
+    .map(|_| ())
 }
 
 async fn flatten<T>(handle: JoinHandle<eyre::Result<T>>) -> eyre::Result<T> {
