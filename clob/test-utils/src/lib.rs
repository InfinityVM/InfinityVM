--- conflicted
+++ resolved
@@ -94,11 +94,7 @@
     AnvilClob { clob_signer, clob_consumer, quote_erc20, base_erc20 }
 }
 
-<<<<<<< HEAD
-/// Mint erc20s and approve transfers to the first `100` anvil auto seeded accounts.
-=======
 /// Mint erc20s and approve transfers to the first `count` anvil auto seeded accounts.
->>>>>>> 1be5df47
 pub async fn mint_and_approve(clob: &AnvilClob, http_endpoint: String, count: usize) {
     let signers: Vec<_> = get_signers(count).into_iter().map(EthereumWallet::from).collect();
 
@@ -108,10 +104,6 @@
             .wallet(signer.clone())
             .on_http(http_endpoint.parse().unwrap());
 
-<<<<<<< HEAD
-        // let quote_contract_address = Address::from_hex(clob.quote_erc20).unwrap();
-=======
->>>>>>> 1be5df47
         let quote_erc20 = MockErc20::new(clob.quote_erc20, &provider);
 
         let amount = U256::try_from(u64::MAX).unwrap();
@@ -121,10 +113,6 @@
         let call_builder = quote_erc20.approve(clob.clob_consumer, amount);
         call_builder.send().await.unwrap().tx_hash();
 
-<<<<<<< HEAD
-        // let base_contract_address = Address::from_hex(clob.quote_erc20).unwrap();
-=======
->>>>>>> 1be5df47
         let base_erc20 = MockErc20::new(clob.base_erc20, &provider);
         let call_builder = base_erc20.mint(provider.default_signer_address(), amount);
         call_builder.send().await.unwrap().tx_hash();
