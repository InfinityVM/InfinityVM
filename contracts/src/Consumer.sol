--- conflicted
+++ resolved
@@ -19,14 +19,9 @@
     }
 
     function requestJob(
-<<<<<<< HEAD
-        bytes calldata programID,
-        bytes calldata programInput,
+        bytes memory programID,
+        bytes memory programInput,
         uint64 maxCycles
-=======
-        bytes memory programID,
-        bytes memory programInput
->>>>>>> bf997535
     ) internal returns (uint32) {
         uint32 jobID = _jobManager.createJob(programID, programInput, maxCycles);
         jobIDToProgramInput[jobID] = programInput;
