--- conflicted
+++ resolved
@@ -8,12 +8,7 @@
 
 interface IJobManager {
     // EVENTS
-<<<<<<< HEAD
-    event JobCreated(bytes32 indexed jobID, uint64 indexed nonce, uint64 maxCycles, bytes programID, bytes programInput);
-=======
-    // JobID can be derived from keccak256(abi.encodePacked(nonce, consumer))
     event JobCreated(bytes32 indexed jobID, uint64 indexed nonce, address indexed consumer, uint64 maxCycles, bytes programID, bytes programInput);
->>>>>>> 376666d8
     event JobCancelled(bytes32 indexed jobID);
     event JobCompleted(bytes32 indexed jobID, bytes result);
 
