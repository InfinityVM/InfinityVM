--- conflicted
+++ resolved
@@ -65,11 +65,7 @@
         address consumer = msg.sender;
         bytes32 jobID = keccak256(abi.encodePacked(nonce, consumer));
        _createJob(nonce, jobID, programID, maxCycles, consumer);
-<<<<<<< HEAD
-        emit JobCreated(jobID, nonce, maxCycles, programID, programInput);
-=======
         emit JobCreated(jobID, nonce, consumer, maxCycles, programID, programInput);
->>>>>>> 376666d8
         return jobID;
     }
 
