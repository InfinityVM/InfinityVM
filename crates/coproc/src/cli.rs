--- conflicted
+++ resolved
@@ -132,11 +132,7 @@
     /// Max number of retries when initially attempting to relay a job. If a job fails this many
     /// times it will be added to the DLQ.
     #[arg(long, default_value_t = 1_000)]
-<<<<<<< HEAD
-    initial_relay_max_retries: usize,
-=======
     initial_relay_max_retries: u32,
->>>>>>> 6ba50867
 
     /// Max size for the exec queue
     #[arg(long, default_value_t = 256)]
@@ -207,11 +203,7 @@
             relay_config: RelayConfig {
                 confirmations: opts.confirmations,
                 dlq_max_retries: opts.dlq_max_retries as u32,
-<<<<<<< HEAD
-                initial_relay_max_retries: opts.initial_relay_max_retries as u32,
-=======
                 initial_relay_max_retries: opts.initial_relay_max_retries,
->>>>>>> 6ba50867
             },
             ws_config: WsConfig {
                 ws_eth_rpc: opts.ws_eth_rpc,
