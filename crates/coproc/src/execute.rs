//! Actor for executing jobs on a per consumer basis.

use crate::{
    pool::PoolMsg,
    relayer::{RelayActorSpawner, RelayMsg},
};
use ivm_db::tables::Job;
use std::collections::{BTreeMap, BTreeSet};
use tokio::{
    sync::{
        mpsc,
        mpsc::{Receiver, Sender},
        oneshot,
    },
    task::JoinSet,
};
use tracing::{error, warn};

type JobNonce = u64;
type ExecutedJobs = BTreeMap<JobNonce, Job>;

/// The configuration for spawning job execution actors. A job execution actor will execute jobs as
/// they come in. As jobs finish executing, it will wait until the job with the next nonce finishes
/// and then send it to the relay actor.
#[derive(Debug, Clone)]
pub struct ExecutionActorSpawner {
    relay_actor_spawner: RelayActorSpawner,
    pool_tx: flume::Sender<PoolMsg>,
    channel_bound: usize,
}

impl ExecutionActorSpawner {
    /// Create a new instance of [Self].
    pub const fn new(
        pool_tx: flume::Sender<PoolMsg>,
        relay_actor_spawner: RelayActorSpawner,
        channel_bound: usize,
    ) -> Self {
        Self { pool_tx, relay_actor_spawner, channel_bound }
    }

    /// Spawn a new job actor.
    ///
    /// Note that this will also spawn a corresponding relay actor.
    ///
    /// Caution: we assume that the caller spawns exactly one job actor per consumer.
    pub fn spawn(&self, nonce: u64) -> Sender<ExecMsg> {
        // Spawn a relay actor
        let (tx, rx) = mpsc::channel(self.channel_bound);
        let relay_tx = self.relay_actor_spawner.spawn(tx.clone());
        let actor = ExecutionActor::new(self.pool_tx.clone(), rx, relay_tx);

        tokio::spawn(async move { actor.start(nonce).await });

        tx
    }
}

/// A message to the execution actor.
#[derive(Debug)]
#[allow(clippy::large_enum_variant)]
pub enum ExecMsg {
<<<<<<< HEAD
    /// Send a job to execute and relay. If the job is already executed, this will just
    /// try to determine if it should be relayed
=======
    /// Send a job to execute and relay.
>>>>>>> cce718cf
    Exec(Job),
    /// Request the current pending jobs. The response is sent with the given oneshot sender.
    Pending(oneshot::Sender<Vec<JobNonce>>),
    /// Indicate that a job has been relayed.
    Relayed(JobNonce),
}

struct ExecutionActor {
    pool_tx: flume::Sender<PoolMsg>,
    rx: Receiver<ExecMsg>,
    relay_tx: Sender<RelayMsg>,
}

impl ExecutionActor {
    const fn new(
        pool_tx: flume::Sender<PoolMsg>,
        rx: Receiver<ExecMsg>,
        relay_tx: Sender<RelayMsg>,
    ) -> Self {
        Self { pool_tx, rx, relay_tx }
    }

    /// The primary routine of the execution actor.
    ///
    /// We assume that the caller spawns exactly one job actor per consumer.
    async fn start(self, nonce: JobNonce) {
        let mut next_job_to_submit = nonce;
        let mut join_set = JoinSet::new();
        let mut completed_tasks = ExecutedJobs::new();

        // We track executing jobs and relayed jobs so we can respond to status
        // update requests
        let mut pending_jobs = BTreeSet::new();

        let Self { mut rx, relay_tx, pool_tx } = self;

        loop {
            tokio::select! {
                // Handle a new job request by starting execution
                new_job = rx.recv() => {
                    match new_job {
                        Some(ExecMsg::Exec(job)) => {
<<<<<<< HEAD
                            if !job.is_pending() && !job.is_done() || (job.is_ordered() && job.nonce <  next_job_to_submit) {
                                // Defensive check, this should never happen
                                warn!("job in invalid state send to execution actor", job.nonce, consumer = hex::encode(job.consumer_address));
                                continue;
                            }
                            pending_jobs.insert(job.nonce);

                            let pool_tx2 = pool_tx.clone();
                            join_set.spawn(async move {
                                if job.is_pending() {
                                    // Send the job to be executed
                                    let (tx, pool_complete_rx) = oneshot::channel();
                                    pool_tx2.send_async((job, tx)).await.expect("executor pool send failed");
                                    // Return the executed job
                                    pool_complete_rx.await
                                } else if job{
                                    // This is a re-trigger, job was already executed and need to get queued.
                                    Ok(job)
                                }
=======
                            pending_jobs.insert(job.nonce);
                            let pool_tx2 = pool_tx.clone();
                            join_set.spawn(async move {
                                // Send the job to be executed
                                let (tx, pool_complete_rx) = oneshot::channel();
                                pool_tx2.send_async((job, tx)).await.expect("executor pool send failed");

                                // Return the executed job
                                pool_complete_rx.await
>>>>>>> cce718cf
                            });
                        },
                        Some(ExecMsg::Pending(reply_tx)) => {
                            let pending: Vec<_> = pending_jobs.iter().copied().collect();
                            reply_tx.send(pending).expect("one shot sender failed");
                        }
                        Some(ExecMsg::Relayed(nonce)) => {
                            pending_jobs.remove(&nonce);
                        }
                        None => {
                            warn!("execute actor channel closed");
                        },
                    }
                }

                // As jobs complete, relay them as determined by their nonce
                Some(completed) = join_set.join_next(), if !join_set.is_empty() => {

                    match completed {
                        Ok(Ok(job)) => {
                            // Short circuit ordering logic and relay immediately if this job is
                            // not ordered relay.
                            if !job.is_ordered() {
                                relay_tx.send(RelayMsg::Relay(job)).await.expect("relay actor send failed.");
                                continue;
                            }

                            if job.nonce == next_job_to_submit {
                                // If the completed job is the next job to relay, perform the relay
                                relay_tx.send(RelayMsg::Relay(job)).await.expect("relay actor send failed.");

                                next_job_to_submit += 1;
                                while let Some(next_job) = completed_tasks.remove(&next_job_to_submit) {
                                    debug_assert!()
                                    // Relay any directly subsequent jobs that have been completed
                                    relay_tx.send(RelayMsg::Relay(next_job)).await.expect("relay actor send failed.");
                                    next_job_to_submit += 1;
                                }
                            } else {
                                // This is not the next job to relay, so just store it for later
                                completed_tasks.insert(job.nonce, job);
                            }
                        },
                        Ok(Err(error))  => {
                            warn!(?error, "execution error");
                        },
                        Err(error) => {
                            error!(?error, "fatal error, exiting execution actor");
                            break;
                        }
<<<<<<< HEAD
                        // The join set is empty so we check if the channel is still open
                        None => if rx.is_closed() && rx.is_empty() {
                            tracing::info!("exiting execution actor");
                            let _ = relay_tx.send(RelayMsg::Exit).await;
                            break;
                        } else {
                            // The channel is still open, so we continue to wait for new messages
                            // NOTE: this sleep fixes a bug where this select statements starved
                            // other tasks and halted the runtime.
                            tokio::time::sleep(tokio::time::Duration::from_millis(25)).await;
                        },
=======

>>>>>>> cce718cf
                    }
                }

                // The empty async block is a future that's always ready
                // The future is only polled if the channel is closed, there are no pending jobs, and the join set is empty
                _ = async {}, if rx.is_closed() && rx.is_empty() && join_set.is_empty() => {
                        tracing::info!("exiting execution actor");
                        let _ = relay_tx.send(RelayMsg::Exit).await;
                        break;
                }
            }
        }
    }
}<|MERGE_RESOLUTION|>--- conflicted
+++ resolved
@@ -4,6 +4,7 @@
     pool::PoolMsg,
     relayer::{RelayActorSpawner, RelayMsg},
 };
+use alloy::hex;
 use ivm_db::tables::Job;
 use std::collections::{BTreeMap, BTreeSet};
 use tokio::{
@@ -60,12 +61,8 @@
 #[derive(Debug)]
 #[allow(clippy::large_enum_variant)]
 pub enum ExecMsg {
-<<<<<<< HEAD
     /// Send a job to execute and relay. If the job is already executed, this will just
     /// try to determine if it should be relayed
-=======
-    /// Send a job to execute and relay.
->>>>>>> cce718cf
     Exec(Job),
     /// Request the current pending jobs. The response is sent with the given oneshot sender.
     Pending(oneshot::Sender<Vec<JobNonce>>),
@@ -108,10 +105,9 @@
                 new_job = rx.recv() => {
                     match new_job {
                         Some(ExecMsg::Exec(job)) => {
-<<<<<<< HEAD
                             if !job.is_pending() && !job.is_done() || (job.is_ordered() && job.nonce <  next_job_to_submit) {
                                 // Defensive check, this should never happen
-                                warn!("job in invalid state send to execution actor", job.nonce, consumer = hex::encode(job.consumer_address));
+                                warn!(?job.nonce, consumer = hex::encode(&job.consumer_address), "job in invalid state send to execution actor",);
                                 continue;
                             }
                             pending_jobs.insert(job.nonce);
@@ -124,21 +120,11 @@
                                     pool_tx2.send_async((job, tx)).await.expect("executor pool send failed");
                                     // Return the executed job
                                     pool_complete_rx.await
-                                } else if job{
+                                } else {
+                                    debug_assert!(job.is_done());
                                     // This is a re-trigger, job was already executed and need to get queued.
                                     Ok(job)
                                 }
-=======
-                            pending_jobs.insert(job.nonce);
-                            let pool_tx2 = pool_tx.clone();
-                            join_set.spawn(async move {
-                                // Send the job to be executed
-                                let (tx, pool_complete_rx) = oneshot::channel();
-                                pool_tx2.send_async((job, tx)).await.expect("executor pool send failed");
-
-                                // Return the executed job
-                                pool_complete_rx.await
->>>>>>> cce718cf
                             });
                         },
                         Some(ExecMsg::Pending(reply_tx)) => {
@@ -172,7 +158,6 @@
 
                                 next_job_to_submit += 1;
                                 while let Some(next_job) = completed_tasks.remove(&next_job_to_submit) {
-                                    debug_assert!()
                                     // Relay any directly subsequent jobs that have been completed
                                     relay_tx.send(RelayMsg::Relay(next_job)).await.expect("relay actor send failed.");
                                     next_job_to_submit += 1;
@@ -189,21 +174,6 @@
                             error!(?error, "fatal error, exiting execution actor");
                             break;
                         }
-<<<<<<< HEAD
-                        // The join set is empty so we check if the channel is still open
-                        None => if rx.is_closed() && rx.is_empty() {
-                            tracing::info!("exiting execution actor");
-                            let _ = relay_tx.send(RelayMsg::Exit).await;
-                            break;
-                        } else {
-                            // The channel is still open, so we continue to wait for new messages
-                            // NOTE: this sleep fixes a bug where this select statements starved
-                            // other tasks and halted the runtime.
-                            tokio::time::sleep(tokio::time::Duration::from_millis(25)).await;
-                        },
-=======
-
->>>>>>> cce718cf
                     }
                 }
 
