--- conflicted
+++ resolved
@@ -47,12 +47,8 @@
     pub fn spawn(&self, nonce: u64) -> Sender<ExecMsg> {
         // Spawn a relay actor
         let (tx, rx) = mpsc::channel(self.channel_bound);
-<<<<<<< HEAD
         let relay_tx = self.relay_actor_spawner.spawn(tx.clone());
-        let actor = ExecutionActor::new(self.executor_tx.clone(), rx, relay_tx);
-=======
         let actor = ExecutionActor::new(self.pool_tx.clone(), rx, relay_tx);
->>>>>>> efb1c0b5
 
         tokio::spawn(async move { actor.start(nonce).await });
 
@@ -74,25 +70,15 @@
 }
 
 struct ExecutionActor {
-<<<<<<< HEAD
-    executor_tx: flume::Sender<ExecutorMsg>,
+    pool_tx: flume::Sender<PoolMsg>,
     rx: Receiver<ExecMsg>,
-=======
-    pool_tx: flume::Sender<PoolMsg>,
-    rx: Receiver<Job>,
->>>>>>> efb1c0b5
     relay_tx: Sender<RelayMsg>,
 }
 
 impl ExecutionActor {
     const fn new(
-<<<<<<< HEAD
-        executor_tx: flume::Sender<ExecutorMsg>,
+        pool_tx: flume::Sender<PoolMsg>,
         rx: Receiver<ExecMsg>,
-=======
-        pool_tx: flume::Sender<PoolMsg>,
-        rx: Receiver<Job>,
->>>>>>> efb1c0b5
         relay_tx: Sender<RelayMsg>,
     ) -> Self {
         Self { pool_tx, rx, relay_tx }
@@ -105,39 +91,30 @@
         let mut next_job_to_submit = nonce;
         let mut join_set = JoinSet::new();
         let mut completed_tasks = ExecutedJobs::new();
-<<<<<<< HEAD
 
         // We track executing jobs and relayed jobs so we can respond to status
         // update requests
         let mut pending_jobs = BTreeSet::new();
 
-        let Self { mut rx, relay_tx, executor_tx } = self;
-=======
         let Self { mut rx, relay_tx, pool_tx } = self;
->>>>>>> efb1c0b5
 
         loop {
             tokio::select! {
                 // Handle a new job request by starting execution
                 new_job = rx.recv() => {
                     match new_job {
-<<<<<<< HEAD
                         Some(ExecMsg::Exec(job)) => {
                             dbg!("a", job.nonce);
                             pending_jobs.insert(job.nonce);
-                            let executor_tx2 = executor_tx.clone();
+                            let pool_tx2 = pool_tx.clone();
                             dbg!("b", job.nonce);
-=======
-                        Some(job) => {
-                            let pool_tx2 = pool_tx.clone();
->>>>>>> efb1c0b5
                             join_set.spawn(async move {
                                 // Send the job to be executed
-                                let (tx, executor_complete_rx) = oneshot::channel();
+                                let (tx, pool_complete_rx) = oneshot::channel();
                                 pool_tx2.send_async((job, tx)).await.expect("executor pool send failed");
 
                                 // Return the executed job
-                                executor_complete_rx.await
+                                pool_complete_rx.await
                             });
                         },
                         Some(ExecMsg::Pending(reply_tx)) => {
