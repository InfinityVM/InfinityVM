//! Handlers for submitting new jobs and programs.
//!
//! For new programs we check that they do not already exist and then persist.
//!
//! For new jobs we check that the job does not exist, persist it and send it to the execution actor
//! associated with the consumer.

use crate::execute::ExecMsg;

use crate::{
    execute::ExecutionActorSpawner,
    writer::{Write, WriterMsg},
};
use alloy::{
    hex,
    primitives::PrimitiveSignature,
    providers::ProviderBuilder,
    signers::{Signer, SignerSync},
    transports::http::reqwest::Url,
};
use dashmap::{DashMap, Entry};
use ivm_db::{get_elf_sync, get_job, tables::Job};
use ivm_proto::{JobStatus, JobStatusType, VmType};
use ivm_zkvm_executor::service::ZkvmExecutorService;
use reth_db::Database;
use std::sync::Arc;
use tokio::sync::{mpsc::Sender, oneshot};

/// Errors from job processor
#[derive(thiserror::Error, Debug)]
pub enum Error {
    /// Could not create ELF in zkvm executor
    #[error("failed to create ELF in zkvm executor: {0}")]
    CreateElfFailed(#[from] ivm_zkvm_executor::service::Error),
    /// database error
    #[error("database error: {0}")]
    Database(#[from] ivm_db::Error),
    /// ELF with given program ID already exists in DB
    #[error("elf with program ID {0} already exists")]
    ElfAlreadyExists(String),
    /// Job already exists in DB
    #[error("job already exists")]
    JobAlreadyExists,
    /// Failed to send job to exec queue
    #[error("failed to send to exec queue")]
    ExecQueueSendFailed,
    /// Could not read ELF from DB
    #[error("failed reading elf: {0}")]
    ElfReadFailed(String),
    /// Invalid VM type
    #[error("invalid VM type")]
    InvalidVmType,
    /// Offchain input over max DA per job
    #[error("offchain input over max DA per job")]
    OffchainInputOverMaxDAPerJob,
    /// given program ID does not match derived program ID
    #[error("given program ID does not match derived program ID: given: {0}, derived: {1}")]
    MismatchProgramId(String, String),
    /// failed while trying to read the nonce from the consumer contract
    #[error("could not read the nonce from the consumer contract {0}")]
    GetNonceFail(#[from] alloy::contract::Error),
    #[error("job already exists and failed to get relayed")]
    JobExistsAndFailedToRelay,
    #[error("job already exists and has been relayed")]
    JobExistsAndRelayed,
    #[error("job nonce is lower then onchain nonce")]
    NonceTooLow,
}

/// Job and program intake handlers.
///
/// New, valid jobs submitted to this service will be sent over the exec queue to the job processor.
#[derive(Debug)]
pub struct IntakeHandlers<S, D> {
    db: Arc<D>,
    zk_executor: ZkvmExecutorService<S>,
    max_da_per_job: usize,
    writer_tx: Sender<WriterMsg>,
    unsafe_skip_program_id_check: bool,
    execution_actor_spawner: ExecutionActorSpawner,
    active_actors: Arc<DashMap<[u8; 20], Sender<ExecMsg>>>,
    http_eth_rpc: Url,
}

impl<S, D> Clone for IntakeHandlers<S, D>
where
    S: Clone,
{
    fn clone(&self) -> Self {
        Self {
            db: self.db.clone(),
            zk_executor: self.zk_executor.clone(),
            max_da_per_job: self.max_da_per_job,
            writer_tx: self.writer_tx.clone(),
            unsafe_skip_program_id_check: self.unsafe_skip_program_id_check,
            execution_actor_spawner: self.execution_actor_spawner.clone(),
            active_actors: self.active_actors.clone(),
            http_eth_rpc: self.http_eth_rpc.clone(),
        }
    }
}

impl<S, D> IntakeHandlers<S, D>
where
    S: Signer<PrimitiveSignature> + SignerSync<PrimitiveSignature> + Send + Sync + Clone + 'static,
    D: Database + 'static,
{
    /// Create an instance of [Self].
    pub fn new(
        db: Arc<D>,
        zk_executor: ZkvmExecutorService<S>,
        max_da_per_job: usize,
        writer_tx: Sender<WriterMsg>,
        unsafe_skip_program_id_check: bool,
        execution_actor_spawner: ExecutionActorSpawner,
        http_eth_rpc: Url,
    ) -> Self {
        Self {
            db,
            zk_executor,
            max_da_per_job,
            writer_tx,
            unsafe_skip_program_id_check,
            execution_actor_spawner,
            active_actors: Default::default(),
            http_eth_rpc,
        }
    }

    /// Submits job, saves it in DB, and pushes on the exec queue.
    ///
    /// Caution: this assumes the consumer address has already been validated to be exactly 20
    /// bytes. For the gRPC service, we do this in the `submit_job` endpoint implementation before
    /// call this method.
    pub async fn submit_job(&self, mut job: Job) -> Result<(), Error> {
        {
            // We compress blob data before submitting it, so we want to make sure we are validating
            // compressed size
            let compressed = lz4_flex::block::compress_prepend_size(&job.offchain_input);
            if compressed.len() > self.max_da_per_job {
                return Err(Error::OffchainInputOverMaxDAPerJob);
            };
        }
        
        let consumer_address: [u8; 20] =
            job.consumer_address.clone().try_into().expect("caller must validate address length.");


        let provider = ProviderBuilder::new().on_http(self.http_eth_rpc.clone());
        let consumer =
            ivm_contracts::consumer::Consumer::new(consumer_address.into(), provider);
        // This is the next nonce; since we expect contracts to be initialized with
        // nonce 0, the first nonce should be 1.
        let nonce = consumer.getNextNonce().call().await?._0;
        if job.is_ordered() {
            if job.nonce < nonce {
                return Err(Error::NonceTooLow);
            }
        }

        // TODO: add new table for just job ID so we can avoid writing full job here and reading.
        // We can just pass the job itself along the channel
        // full job https://github.com/InfinityVM/InfinityVM/issues/354
       let job = if let Some(old_job) = get_job(self.db.clone(), job.id).await? {
            if old_job.is_failed() {
                // return Err(Error::JobExistsAndFailedToRelay);
                // TODO: we should probably allow them to over ride? Or do we exit early?
                // Some assumptions in DLQ could break things
                // TODO: maybe we allow deleting the job?
            } else if old_job.is_relayed() {
                // TODO: should we return ok here?
                return Err(Error::JobExistsAndRelayed);
            } 

            if self.get_pending_nonces(consumer_address).await?.contains(job.nonce) {
                return Ok(())
            }

            // For now, we always retry the original job even tho it may be different then the new job.
            // We should have a way to clear a job
            old_job
        } else {
            job.status =
                JobStatus { status: JobStatusType::Pending as i32, failure_reason: None, retries: 0 };
            let (tx, db_write_complete_rx) = oneshot::channel();
            self.writer_tx
                .send((Write::JobTable(job.clone()), Some(tx)))
                .await
                .expect("db writer broken");

            // Before responding, make sure the write completes
            let _ = db_write_complete_rx.await;
            job
        }

        // We do an optimistic check to reduce entry lock contention.
        let execution_tx = if let Some(inner) = self.active_actors.get(&consumer_address) {
            inner.clone()
        } else {
            match self.active_actors.entry(consumer_address) {
                Entry::Occupied(e) => e.get().clone(),
                Entry::Vacant(e) => {
                    // ATTENTION: No async allowed while an entry lock is held.
                    let execution_tx = self.execution_actor_spawner.spawn(nonce);
                    e.insert(execution_tx.clone());
                    execution_tx
                }
            }
        };

        // Send the job to actor for processing
        // NOTE: Once actor deletion is implemented, we need to avoid a
        // race between sending the job & deleting the actor.
        execution_tx.send(ExecMsg::Exec(job)).await.expect("execution tx failed");
<<<<<<< HEAD
=======

        // Before responding, make sure the write completes
        let _ = db_write_complete_rx.await;
>>>>>>> cce718cf

        Ok(())
    }

    /// Submit program ELF, save it in DB, and return program ID.
    pub fn submit_elf(
        &self,
        elf: Vec<u8>,
        vm_type: i32,
        program_id: Vec<u8>,
    ) -> Result<Vec<u8>, Error> {
        let vm_type = VmType::try_from(vm_type).map_err(|_| Error::InvalidVmType)?;

        if !self.unsafe_skip_program_id_check {
            let derived_program_id = self.zk_executor.create_elf(&elf, vm_type)?;
            if program_id != derived_program_id {
                return Err(Error::MismatchProgramId(
                    hex::encode(&program_id),
                    hex::encode(&derived_program_id),
                ));
            }
        };

        if get_elf_sync(self.db.clone(), &program_id)
            .map_err(|e| Error::ElfReadFailed(e.to_string()))?
            .is_some()
        {
            return Err(Error::ElfAlreadyExists(hex::encode(program_id.as_slice())));
        }

        // Write the elf and make sure it completes before responding to the user.
        let (tx, rx) = oneshot::channel();
        self.writer_tx
            .blocking_send((Write::Elf { vm_type, program_id: program_id.clone(), elf }, Some(tx)))
            .expect("writer channel broken");
        let _ = rx.blocking_recv();

        Ok(program_id)
    }

    /// Returns job with `job_id` from DB
    #[inline(always)]
    pub async fn get_job(&self, job_id: [u8; 32]) -> Result<Option<Job>, Error> {
        let job = get_job(self.db.clone(), job_id).await?;
        Ok(job)
    }

    /// Returns the nonces of jobs that are in the execution and relay pipeline, but are not
    /// yet on chain.
    pub async fn get_pending_nonces(&self, consumer_address: [u8; 20]) -> Result<Vec<u64>, Error> {
        // First see if we even have an execution actor associated with this consumer
        let execution_tx = if let Some(inner) = self.active_actors.get(&consumer_address) {
            inner.clone()
        } else {
            return Ok(Vec::new())
        };

        let (tx, rx) = oneshot::channel();
        execution_tx.send(ExecMsg::Pending(tx)).await.expect("execution tx failed");

        let pending_jobs = rx.await.expect("one shot sender receiver failed");
        Ok(pending_jobs)
    }
}<|MERGE_RESOLUTION|>--- conflicted
+++ resolved
@@ -141,14 +141,12 @@
                 return Err(Error::OffchainInputOverMaxDAPerJob);
             };
         }
-        
+
         let consumer_address: [u8; 20] =
             job.consumer_address.clone().try_into().expect("caller must validate address length.");
 
-
         let provider = ProviderBuilder::new().on_http(self.http_eth_rpc.clone());
-        let consumer =
-            ivm_contracts::consumer::Consumer::new(consumer_address.into(), provider);
+        let consumer = ivm_contracts::consumer::Consumer::new(consumer_address.into(), provider);
         // This is the next nonce; since we expect contracts to be initialized with
         // nonce 0, the first nonce should be 1.
         let nonce = consumer.getNextNonce().call().await?._0;
@@ -161,27 +159,31 @@
         // TODO: add new table for just job ID so we can avoid writing full job here and reading.
         // We can just pass the job itself along the channel
         // full job https://github.com/InfinityVM/InfinityVM/issues/354
-       let job = if let Some(old_job) = get_job(self.db.clone(), job.id).await? {
+        let job = if let Some(old_job) = get_job(self.db.clone(), job.id).await? {
             if old_job.is_failed() {
-                // return Err(Error::JobExistsAndFailedToRelay);
+                return Err(Error::JobExistsAndFailedToRelay);
                 // TODO: we should probably allow them to over ride? Or do we exit early?
                 // Some assumptions in DLQ could break things
                 // TODO: maybe we allow deleting the job?
             } else if old_job.is_relayed() {
                 // TODO: should we return ok here?
-                return Err(Error::JobExistsAndRelayed);
-            } 
-
-            if self.get_pending_nonces(consumer_address).await?.contains(job.nonce) {
+                // return Err(Error::JobExistsAndRelayed);
                 return Ok(())
             }
 
-            // For now, we always retry the original job even tho it may be different then the new job.
-            // We should have a way to clear a job
+            if self.get_pending_nonces(consumer_address).await?.contains(&job.nonce) {
+                return Ok(())
+            }
+
+            // For now, we always retry the original job even tho it may be different then the new
+            // job. We should have a way to clear a job
             old_job
         } else {
-            job.status =
-                JobStatus { status: JobStatusType::Pending as i32, failure_reason: None, retries: 0 };
+            job.status = JobStatus {
+                status: JobStatusType::Pending as i32,
+                failure_reason: None,
+                retries: 0,
+            };
             let (tx, db_write_complete_rx) = oneshot::channel();
             self.writer_tx
                 .send((Write::JobTable(job.clone()), Some(tx)))
@@ -191,7 +193,7 @@
             // Before responding, make sure the write completes
             let _ = db_write_complete_rx.await;
             job
-        }
+        };
 
         // We do an optimistic check to reduce entry lock contention.
         let execution_tx = if let Some(inner) = self.active_actors.get(&consumer_address) {
@@ -212,12 +214,6 @@
         // NOTE: Once actor deletion is implemented, we need to avoid a
         // race between sending the job & deleting the actor.
         execution_tx.send(ExecMsg::Exec(job)).await.expect("execution tx failed");
-<<<<<<< HEAD
-=======
-
-        // Before responding, make sure the write completes
-        let _ = db_write_complete_rx.await;
->>>>>>> cce718cf
 
         Ok(())
     }
