//! Synchronous database writer. All writes DB writes should go through this.

use ivm_db::tables::{
    B256Key, ElfTable, ElfWithMeta, Job, JobTable, LastBlockHeight, ProgramTable, ProgramWithMeta,
    RelayFailureJobs, Sha256Key,
};
use ivm_proto::VmType;
use reth_db::{
    transaction::{DbTx, DbTxMut},
    Database, DatabaseError,
};
use std::sync::Arc;
use tokio::sync::{mpsc::Receiver, oneshot};

// These numbers are arbitrary.
const BATCH_SIZE: usize = 64;
const KILL_BATCH_SIZE: usize = 4 * BATCH_SIZE;

/// A write request to the [`Writer`]. If a sender is included, the writer
/// will respond once the write has been completed.
pub type WriterMsg = (Write, Option<oneshot::Sender<()>>);

/// Job write module errors
#[derive(thiserror::Error, Debug)]
pub enum Error {
    /// channel receiver broken
    #[error("job write receiver errored")]
    JobWriteReceiver,
    /// reth-mdbx lib error
    #[error("mdbx (database): {0}")]
    GenericRethMdbx(#[from] eyre::Report),
    /// reth mdbx database backend error
    #[error("mdbx (database): {0}")]
    RethMdbx(#[from] reth_db::mdbx::Error),
    /// reth database error
    #[error("reth database: {0}")]
    RethDbError(#[from] DatabaseError),
}

/// Write targets.
#[derive(Debug)]
pub enum Write {
    /// Write to relay failure jobs table
    FailureJobs(Job),
    /// Write to jobs table
    JobTable(Job),
    /// Delete a job from the relay failure jobs table.
    FailureJobsDelete([u8; 32]),
    /// Set the last block where events where processed.
    LastBlockHeight(u64),
    /// Write an ELF to the ELF table.
    Elf {
        /// Type of VM the elf targets.
        vm_type: VmType,
        /// Verifying key associated with the ELF.
        program_id: Vec<u8>,
        /// ELF.
        elf: Vec<u8>,
    },
    /// Write a program to the program table.
    Program {
        /// Type of VM the program targets.
        vm_type: VmType,
        /// Verifying key associated with the program.
        program_id: Vec<u8>,
        /// Bincode serialized program.
        program_bytes: Vec<u8>,
    },
    /// Kill this thread
    Kill,
}

/// All job writes go through this writer.
#[derive(Debug)]
pub struct Writer<D> {
    db: Arc<D>,
    rx: Receiver<WriterMsg>,
}

impl<D> Writer<D>
where
    D: Database + 'static,
{
    /// Create a new instance of [`Self`]
    pub const fn new(db: Arc<D>, rx: Receiver<WriterMsg>) -> Self {
        Self { db, rx }
    }

    /// Start the job writer.
    pub fn start_blocking(self) -> Result<(), Error> {
        let Self { mut rx, db } = self;
        let mut buffer = Vec::with_capacity(KILL_BATCH_SIZE);

        while rx.blocking_recv_many(&mut buffer, BATCH_SIZE) > 0 {
            let kill_seen = Self::write_batch(&db, &mut buffer)?;
            if kill_seen {
                break
            }
        }

        if rx.blocking_recv_many(&mut buffer, KILL_BATCH_SIZE) > 0 {
            Self::write_batch(&db, &mut buffer)?;
        }

        Ok(())
    }

    /// Returns true if the batch contained a kill message.
    /// NOTE: drains `batch`.
    #[inline]
    fn write_batch(db: &Arc<D>, batch: &mut Vec<WriterMsg>) -> Result<bool, Error> {
        let mut kill_seen = false;
        let tx = db.tx_mut()?;

        for (target, resp) in batch.drain(..) {
            match target {
                Write::JobTable(job) => tx.put::<JobTable>(B256Key(job.id), job)?,
                Write::FailureJobs(job) => tx.put::<RelayFailureJobs>(B256Key(job.id), job)?,
                Write::FailureJobsDelete(job_id) => {
                    tx.delete::<RelayFailureJobs>(B256Key(job_id), None).map(|_| ())?
                }
                Write::LastBlockHeight(height) => {
                    tx.put::<LastBlockHeight>(ivm_db::LAST_HEIGHT_KEY, height)?
                }
                Write::Elf { vm_type, program_id, elf } => {
                    let elf_with_meta = ElfWithMeta { vm_type: vm_type as u8, elf };
                    let key = Sha256Key::new(&program_id);
                    tx.put::<ElfTable>(key, elf_with_meta)?;
                }
<<<<<<< HEAD
                Write::Kill => kill_seen = true,
=======
                Write::Program { vm_type, program_id, program_bytes } => {
                    let program_with_meta =
                        ProgramWithMeta { vm_type: vm_type as u8, program_bytes };
                    let key = Sha256Key::new(&program_id);
                    tx.put::<ProgramTable>(key, program_with_meta)?;
                }
                // TODO: flush receiver before exiting
                Write::Kill => return Ok(()),
>>>>>>> c2c2b747
            };

            if let Some(resp) = resp {
                let _ = resp.send(());
            }
        }
        tx.commit()?;

        Ok(kill_seen)
    }
}<|MERGE_RESOLUTION|>--- conflicted
+++ resolved
@@ -127,18 +127,13 @@
                     let key = Sha256Key::new(&program_id);
                     tx.put::<ElfTable>(key, elf_with_meta)?;
                 }
-<<<<<<< HEAD
-                Write::Kill => kill_seen = true,
-=======
                 Write::Program { vm_type, program_id, program_bytes } => {
                     let program_with_meta =
-                        ProgramWithMeta { vm_type: vm_type as u8, program_bytes };
+                    ProgramWithMeta { vm_type: vm_type as u8, program_bytes };
                     let key = Sha256Key::new(&program_id);
                     tx.put::<ProgramTable>(key, program_with_meta)?;
                 }
-                // TODO: flush receiver before exiting
-                Write::Kill => return Ok(()),
->>>>>>> c2c2b747
+                Write::Kill => kill_seen = true,
             };
 
             if let Some(resp) = resp {
