[package]
name = "coprocessor-node"
version.workspace = true
rust-version.workspace = true
edition.workspace = true

[lints]
workspace = true

[dependencies]
alloy = { workspace = true, features = ["reqwest"] }
tonic = { workspace = true }
tonic-reflection = { workspace = true }
<<<<<<< HEAD
tracing-subscriber = {workspace = true}
tracing-appender = { workspace = true }
prost = { workspace = true }
=======
>>>>>>> f7a9878d
tokio = { workspace = true }
clap = { workspace = true }
thiserror = { workspace = true }
home = { workspace = true }
tracing = { workspace = true }
k256 = { workspace = true }
reth-db = { workspace = true }
<<<<<<< HEAD
base64 = { workspace = true }
=======
tracing-subscriber = { workspace = true}
>>>>>>> f7a9878d
async-channel = { workspace = true }
futures-util = { workspace = true }

prometheus = { workspace = true }
axum = { workspace = true }
contracts = { path = "../contracts" }
db = { path = "../db" }
proto = { path = "../proto" }
zkvm-executor = { path = "../zkvm-executor" }
zkvm-tracing = { package = "tracing", path = "../tracing" }

[dev-dependencies]
test-utils = { path = "../test-utils" }<|MERGE_RESOLUTION|>--- conflicted
+++ resolved
@@ -11,12 +11,8 @@
 alloy = { workspace = true, features = ["reqwest"] }
 tonic = { workspace = true }
 tonic-reflection = { workspace = true }
-<<<<<<< HEAD
 tracing-subscriber = {workspace = true}
 tracing-appender = { workspace = true }
-prost = { workspace = true }
-=======
->>>>>>> f7a9878d
 tokio = { workspace = true }
 clap = { workspace = true }
 thiserror = { workspace = true }
@@ -24,11 +20,8 @@
 tracing = { workspace = true }
 k256 = { workspace = true }
 reth-db = { workspace = true }
-<<<<<<< HEAD
+tracing-subscriber = { workspace = true}
 base64 = { workspace = true }
-=======
-tracing-subscriber = { workspace = true}
->>>>>>> f7a9878d
 async-channel = { workspace = true }
 futures-util = { workspace = true }
 
