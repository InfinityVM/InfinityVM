//! Job request event listener.

use std::sync::Arc;

use alloy::{
    eips::BlockNumberOrTag,
    primitives::Address,
    providers::{ProviderBuilder, WsConnect},
    signers::{Signature, Signer},
    transports::{RpcError, TransportError, TransportErrorKind},
};
use contracts::job_manager::JobManager;
use db::tables::Job;
use futures_util::StreamExt;
use proto::{JobStatus, JobStatusType};
use reth_db::Database;
use tokio::{
    task::JoinHandle,
    time::{sleep, Duration},
};
use tracing::{error, warn};

use crate::job_processor::JobProcessorService;

/// Errors from the job request event listener
#[derive(thiserror::Error, Debug)]
pub enum Error {
    /// event subscription error
    #[error("event subscription: {0}")]
    Subscription(#[from] TransportError<TransportErrorKind>),
    /// rpc error
    #[error("rpc: {0}")]
    Rpc(#[from] RpcError<TransportErrorKind>),
    /// job event stream unexpectedly exited
    #[error("job event stream unexpectedly exited")]
    UnexpectedExit,
}

/// Listen for job request events and push a corresponding [`proto::Job`] onto the
/// execution queue.
pub async fn start_job_event_listener<S, D>(
    ws_rpc_url: String,
    job_manager: Address,
    job_processor: Arc<JobProcessorService<S, D>>,
    from_block: BlockNumberOrTag,
) -> Result<JoinHandle<Result<(), Error>>, Error>
where
    S: Signer<Signature> + Send + Sync + Clone + 'static,
    D: Database + 'static,
{
    let handle = tokio::spawn(async move {
        let mut last_seen_block = from_block;
        let mut retry = 1;
        let ws = WsConnect::new(ws_rpc_url.clone());
        let provider = ProviderBuilder::new().on_ws(ws).await?;
        let contract = JobManager::new(job_manager, provider);
        loop {
            // We have this loop so we can recreate a subscription stream in case any issue is
            // encountered
            let sub =
                match contract.JobCreated_filter().from_block(last_seen_block).subscribe().await {
                    Ok(sub) => sub,
                    Err(error) => {
                        error!(?error, "attempted to create websocket subscription");
                        continue;
                    }
                };
            let mut stream = sub.into_stream();

            while let Some(event) = stream.next().await {
                let (event, log) = match event {
                    Ok((event, log)) => (event, log),
                    Err(error) => {
                        error!(?error, "event listener");
                        continue;
                    }
                };

                let job = Job {
<<<<<<< HEAD
                    id: event.jobID.into(),
                    nonce: event.nonce,
                    program_id: event.programID.clone().to_vec(),
                    input: event.programInput.into(),
                    consumer_address: log.address().to_vec(),
=======
                    id: event.jobID.to_vec(),
                    nonce: event.nonce,
                    program_verifying_key: event.programID.clone().to_vec(),
                    input: event.programInput.into(),
                    contract_address: event.consumer.to_vec(),
>>>>>>> 376666d8
                    max_cycles: event.maxCycles,
                    request_signature: vec![],
                    result: vec![],
                    zkvm_operator_address: vec![],
                    zkvm_operator_signature: vec![],
                    status: JobStatus {
                        status: JobStatusType::Pending as i32,
                        failure_reason: None,
                        retries: 0,
                    },
                };

                if let Err(error) = job_processor.submit_job(job).await {
                    error!(?error, "failed while submitting to job processor");
                }
                if let Some(n) = log.block_number {
                    last_seen_block = BlockNumberOrTag::Number(n);
                }
            }

            sleep(Duration::from_millis(retry * 10)).await;
            warn!(?retry, ?last_seen_block, "websocket reconnecting");
            retry += 1;
        }
    });

    Ok(handle)
}<|MERGE_RESOLUTION|>--- conflicted
+++ resolved
@@ -77,19 +77,11 @@
                 };
 
                 let job = Job {
-<<<<<<< HEAD
                     id: event.jobID.into(),
                     nonce: event.nonce,
                     program_id: event.programID.clone().to_vec(),
                     input: event.programInput.into(),
-                    consumer_address: log.address().to_vec(),
-=======
-                    id: event.jobID.to_vec(),
-                    nonce: event.nonce,
-                    program_verifying_key: event.programID.clone().to_vec(),
-                    input: event.programInput.into(),
-                    contract_address: event.consumer.to_vec(),
->>>>>>> 376666d8
+                    consumer_address: event.consumer.to_vec(),
                     max_cycles: event.maxCycles,
                     request_signature: vec![],
                     result: vec![],
