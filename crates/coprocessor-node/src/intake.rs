--- conflicted
+++ resolved
@@ -4,15 +4,6 @@
 //!
 //! For new jobs we check that the job does not exist, persist it and push it onto the exec queue.
 
-<<<<<<< HEAD
-use std::sync::Arc;
-
-use alloy::{hex, primitives::Signature, signers::Signer};
-use ivm_db::{get_elf, get_job, put_elf, put_job, tables::Job};
-use ivm_proto::{JobStatus, JobStatusType, VmType};
-use ivm_zkvm_executor::service::ZkvmExecutorService;
-use reth_db::Database;
-=======
 use crate::{
     relayer::Relay,
     writer::{Write, WriterMsg},
@@ -25,11 +16,10 @@
 use flume::Sender;
 use ivm_db::{get_elf, get_job, tables::Job};
 use ivm_proto::{JobStatus, JobStatusType, RelayStrategy, VmType};
+use ivm_zkvm_executor::service::ZkvmExecutorService;
 use reth_db::Database;
 use std::sync::Arc;
 use tokio::sync::oneshot;
-use zkvm_executor::service::ZkvmExecutorService;
->>>>>>> bc5500f2
 
 /// Errors from job processor
 #[derive(thiserror::Error, Debug)]
@@ -145,19 +135,10 @@
         Ok(())
     }
 
-<<<<<<< HEAD
     /// Submit program ELF, save it in DB, and return program ID.
-    pub async fn submit_elf(&self, elf: Vec<u8>, vm_type: i32) -> Result<Vec<u8>, Error> {
-        let program_id = self
-            .zk_executor
-            .create_elf(&elf, VmType::try_from(vm_type).map_err(|_| Error::InvalidVmType)?)
-            .await?;
-=======
-    /// Submit program ELF, save it in DB, and return verifying key.
     pub fn submit_elf(&self, elf: Vec<u8>, vm_type: i32) -> Result<Vec<u8>, Error> {
         let vm_type = VmType::try_from(vm_type).map_err(|_| Error::InvalidVmType)?;
         let program_id = self.zk_executor.create_elf(&elf, vm_type)?;
->>>>>>> bc5500f2
 
         if get_elf(self.db.clone(), &program_id)
             .map_err(|e| Error::ElfReadFailed(e.to_string()))?
