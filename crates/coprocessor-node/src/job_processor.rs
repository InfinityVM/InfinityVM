--- conflicted
+++ resolved
@@ -481,15 +481,8 @@
 /// Returns an ABI-encoded offchain job request. This ABI-encoded response will be
 /// signed by the entity sending the job request (user, app, authorized third-party, etc.).
 pub fn abi_encode_offchain_job_request(job: Job) -> Result<Vec<u8>, Error> {
-<<<<<<< HEAD
-    // TODO MAANAV: Do we need this? Why?
-    let consumer_address: [u8; 20] = job.consumer_address[job.consumer_address.len() - 20..]
-        .try_into()
-        .map_err(|_| Error::InvalidAddressLength)?;
-=======
     let contract_address: [u8; 20] =
         job.contract_address.try_into().map_err(|_| Error::InvalidAddressLength)?;
->>>>>>> 0da8cb28
 
     Ok(OffchainJobRequest::abi_encode_params(&(
         job.nonce,
