//! Job processor implementation.

use crate::{metrics::Metrics, relayer::JobRelayer};
use alloy::{hex, primitives::Signature, signers::Signer, sol, sol_types::SolType};
use async_channel::{Receiver, Sender};
use db::{
    delete_fail_relay_job, get_all_failed_jobs, get_elf, get_fail_relay_job, get_job, put_elf,
    put_fail_relay_job, put_job, tables::Job,
};
use proto::{
    CreateElfRequest, ExecuteRequest, JobInputs, JobStatus, JobStatusType, RequestType, VmType,
};
<<<<<<< HEAD
=======
use proto::{
    CreateElfRequest, ExecuteRequest, Job, JobInputs, JobStatus, JobStatusType, RequestType, VmType,
};
>>>>>>> 376666d8
use reth_db::Database;
use std::{marker::Send, sync::Arc, time::Duration};
use tokio::task::JoinSet;
use tracing::{error, info};
use zkvm_executor::service::ZkvmExecutorService;

/// Errors from job processor
#[derive(thiserror::Error, Debug)]
pub enum Error {
    /// Could not create ELF in zkvm executor
    #[error("failed to create ELF in zkvm executor: {0}")]
    CreateElfFailed(#[from] zkvm_executor::service::Error),
    /// database error
    #[error("database error: {0}")]
    Database(#[from] db::Error),
    /// ELF with given verifying key already exists in DB
    #[error("elf with verifying key {0} already exists")]
    ElfAlreadyExists(String),
    /// Job already exists in DB
    #[error("job already exists")]
    JobAlreadyExists,
    /// Failed to send job to exec queue
    #[error("failed to send to exec queue")]
    ExecQueueSendFailed,
    /// Could not read ELF from DB
    #[error("failed reading elf: {0}")]
    ElfReadFailed(String),
    /// Could not write ELF to DB
    #[error("failed writing elf: {0}")]
    ElfWriteFailed(String),
    /// Invalid VM type
    #[error("invalid VM type")]
    InvalidVmType,
    /// exec queue channel unexpected closed
    #[error("exec queue channel unexpected closed")]
    ExecQueueChannelClosed,
    /// invalid address length
    #[error("invalid address length")]
    InvalidAddressLength,
    /// Job ID conversion error
    #[error("failed to convert job ID")]
    JobIdConversion,
}

/// `JobStatus` Failure Reasons
#[derive(thiserror::Error, Debug)]
pub enum FailureReason {
    /// Job submitted with unknown or missing ELF
    #[error("missing_elf")]
    MissingElf,
    /// No ELF found in DB
    #[error("db_error_missing_elf")]
    DbErrMissingElf,
    /// Error retrieving elf
    #[error("error_get_elf")]
    ErrGetElf,
    /// Unable to persist failed job to DB
    #[error("db_error_status_failed")]
    DbErrStatusFailed,
    /// Error executing job against zkvm
    #[error("execution_error")]
    ExecErr,
    /// Unable to persist successfully completed job to DB
    #[error("db_error_status_done")]
    DbErrStatusDone,
    /// Failure submitting job to `JobManager` contract
    #[error("relay_error")]
    RelayErr,
    /// Unable to persist failed relay job
    #[error("db_relay_error")]
    DbRelayErr,
    /// Relay retry exceeded for job
    #[error("relay_error_exceed_retry")]
    RelayErrExceedRetry,
}

/// Job processor service.
#[derive(Debug)]
pub struct JobProcessorService<S, D> {
    db: Arc<D>,
    exec_queue_sender: Sender<Job>,
    exec_queue_receiver: Receiver<Job>,
    job_relayer: Arc<JobRelayer>,
    zk_executor: ZkvmExecutorService<S>,
    task_handles: JoinSet<Result<(), Error>>,
    metrics: Arc<Metrics>,
}

// The DB functions in JobProcessorService are async so they yield in the tokio task.
impl<S, D> JobProcessorService<S, D>
where
    S: Signer<Signature> + Send + Sync + Clone + 'static,
    D: Database + 'static,
{
    /// Create a new job processor service.
    pub fn new(
        db: Arc<D>,
        exec_queue_sender: Sender<Job>,
        exec_queue_receiver: Receiver<Job>,
        job_relayer: Arc<JobRelayer>,
        zk_executor: ZkvmExecutorService<S>,
        metrics: Arc<Metrics>,
    ) -> Self {
        Self {
            db,
            exec_queue_sender,
            exec_queue_receiver,
            job_relayer,
            zk_executor,
            task_handles: JoinSet::new(),
            metrics,
        }
    }

    /// Submit program ELF, save it in DB, and return verifying key.
    pub async fn submit_elf(&self, elf: Vec<u8>, vm_type: i32) -> Result<Vec<u8>, Error> {
        let request = CreateElfRequest { program_elf: elf.clone(), vm_type };
        let response = self.zk_executor.create_elf_handler(request).await?;

        if get_elf(self.db.clone(), &response.program_id)
            .map_err(|e| Error::ElfReadFailed(e.to_string()))?
            .is_some()
        {
            return Err(Error::ElfAlreadyExists(format!(
                "elf with verifying key {:?} already exists",
                hex::encode(response.program_id.as_slice()),
            )));
        }

        put_elf(
            self.db.clone(),
            VmType::try_from(vm_type).map_err(|_| Error::InvalidVmType)?,
            &response.program_id,
            elf,
        )
        .map_err(|e| Error::ElfWriteFailed(e.to_string()))?;

        Ok(response.program_id)
    }

    /// Save job in DB
    pub async fn save_job(db: Arc<D>, job: Job) -> Result<(), Error> {
        put_job(db, job)?;
        Ok(())
    }

    /// Return whether job with `job_id` exists in DB
    pub async fn has_job(&self, job_id: [u8; 32]) -> Result<bool, Error> {
        let job = get_job(self.db.clone(), job_id)?;
        Ok(job.is_some())
    }

    /// Returns job with `job_id` from DB
    pub async fn get_job(&self, job_id: [u8; 32]) -> Result<Option<Job>, Error> {
        let job = get_job(self.db.clone(), job_id)?;
        Ok(job)
    }

    /// Returns all jobs with relay failures
    pub async fn get_all_relay_error_jobs(db: Arc<D>) -> Result<Vec<Job>, Error> {
        let jobs = get_all_failed_jobs(db)?;
        Ok(jobs)
    }
    /// Save failed relayed job in DB
    pub async fn save_relay_error_job(db: Arc<D>, job: Job) -> Result<(), Error> {
        put_fail_relay_job(db, job)?;
        Ok(())
    }

    /// Returns failed relayed job with `job_id` from DB
    pub async fn get_relay_error_job(&self, job_id: [u8; 32]) -> Result<Option<Job>, Error> {
        let job = get_fail_relay_job(self.db.clone(), job_id)?;
        Ok(job)
    }

    /// Deletes relay error job
    pub async fn delete_relay_err_job(db: Arc<D>, job_id: [u8; 32]) -> Result<(), Error> {
        delete_fail_relay_job(db, job_id)?;
        Ok(())
    }

    /// Submits job, saves it in DB, and adds to exec queue
    pub async fn submit_job(&self, mut job: Job) -> Result<(), Error> {
        let job_id: [u8; 32] = job.id.clone().try_into().map_err(|_| Error::JobIdConversion)?;
        if self.has_job(job_id).await? {
            return Err(Error::JobAlreadyExists);
        }

        job.status =
            JobStatus { status: JobStatusType::Pending as i32, failure_reason: None, retries: 0 };

        Self::save_job(self.db.clone(), job.clone()).await?;

        // If the channel is full, this method waits until there is space for a message.
        // In the future we may want to switch to try_send, so it just fails immediately if
        // the queue is full.
        // <https://docs.rs/async-channel/latest/async_channel/struct.Sender.html#method.send>
        self.exec_queue_sender.send(job).await.map_err(|_| Error::ExecQueueSendFailed)?;

        Ok(())
    }

    /// Starts both the relay retry cron job and the job processor, and spawns `num_workers` worker
    /// threads
    pub async fn start(&mut self, num_workers: usize) {
        for _ in 0..num_workers {
            let exec_queue_receiver = self.exec_queue_receiver.clone();
            let db = Arc::clone(&self.db);
            let zk_executor = self.zk_executor.clone();
            let job_relayer = Arc::clone(&self.job_relayer);
            let metrics = Arc::clone(&self.metrics);

            self.task_handles.spawn({
                async move {
                    Self::start_worker(exec_queue_receiver, db, job_relayer, zk_executor, metrics)
                        .await
                }
            });
        }

        let db = Arc::clone(&self.db);
        let job_relayer = Arc::clone(&self.job_relayer);
        let metrics = Arc::clone(&self.metrics);

        self.task_handles.spawn(async move { Self::retry_jobs(db, job_relayer, metrics, 3).await });
    }

    /// Start a single worker thread.
    async fn start_worker(
        exec_queue_receiver: Receiver<Job>,
        db: Arc<D>,
        job_relayer: Arc<JobRelayer>,
        zk_executor: ZkvmExecutorService<S>,
        metrics: Arc<Metrics>,
    ) -> Result<(), Error> {
        loop {
            let mut job =
                exec_queue_receiver.recv().await.map_err(|_| Error::ExecQueueChannelClosed)?;
            let id = job.id.clone();
            info!("executing job {:?}", id);

            let elf_with_meta = match db::get_elf(db.clone(), &job.program_id) {
                Ok(Some(elf)) => elf,
                Ok(None) => {
                    error!(
                        ?job.consumer_address,
                        "no ELF found for job {:?} with verifying key {:?}",
                        id,
                        job.program_id,
                    );
                    metrics.incr_job_err(&FailureReason::MissingElf.to_string());

                    job.status = JobStatus {
                        status: JobStatusType::Failed as i32,
                        failure_reason: Some(FailureReason::MissingElf.to_string()),
                        retries: 0,
                    };

                    if let Err(e) = Self::save_job(db.clone(), job).await {
                        error!("report this error: failed to save job {:?}: {:?}", id, e);
                        metrics.incr_job_err(&FailureReason::DbErrMissingElf.to_string());
                    }
                    continue;
                }
                Err(error) => {
                    error!(
                        ?error,
                        "could not find elf for job {:?} with verifying key {:?}",
                        id,
                        job.program_id
                    );

                    metrics.incr_job_err(&FailureReason::ErrGetElf.to_string());

                    job.status = JobStatus {
                        status: JobStatusType::Failed as i32,
                        failure_reason: Some(FailureReason::ErrGetElf.to_string()),
                        retries: 0,
                    };

                    if let Err(e) = Self::save_job(db.clone(), job).await {
                        error!("report this error: failed to save job {:?}: {:?}", id, e);
                        metrics.incr_job_err("db_error_status_failed");
                    }
                    continue;
                }
            };

            // Only offchain jobs have request signatures
<<<<<<< HEAD
            let request_type = if job.request_signature.clone().is_empty() {
=======
            let request_type = if job.request_signature.is_empty() {
>>>>>>> 376666d8
                RequestType::Onchain
            } else {
                RequestType::Offchain
            };

            let req = ExecuteRequest {
                inputs: Some(JobInputs {
                    job_id: id.to_vec(),
                    max_cycles: job.max_cycles,
                    program_id: job.program_id.clone(),
                    program_input: job.input.clone(),
                    program_elf: elf_with_meta.elf,
                    vm_type: VmType::Risc0 as i32,
                    request_type: request_type as i32,
                }),
            };

            let job = match zk_executor.execute_handler(req).await {
                Ok(resp) => {
                    tracing::debug!("job {:?} executed successfully", id.clone());

                    job.status = JobStatus {
                        status: JobStatusType::Done as i32,
                        failure_reason: None,
                        retries: 0,
                    };

                    job.result = resp.result_with_metadata;
                    job.zkvm_operator_address = resp.zkvm_operator_address;
                    job.zkvm_operator_signature = resp.zkvm_operator_signature;

                    if let Err(e) = Self::save_job(db.clone(), job.clone()).await {
                        error!("report this error: failed to save job {:?}: {:?}", id, e);
                        metrics.incr_job_err(&FailureReason::DbErrStatusFailed.to_string());
                        continue;
                    }
                    job
                }
                Err(e) => {
                    error!("failed to execute job {:?}: {:?}", id, e);
                    metrics.incr_job_err(&FailureReason::ExecErr.to_string());

                    job.status = JobStatus {
                        status: JobStatusType::Failed as i32,
                        failure_reason: Some(FailureReason::ExecErr.to_string()),
                        retries: 0,
                    };

                    if let Err(e) = Self::save_job(db.clone(), job.clone()).await {
                        error!("report this error: failed to save job {:?}: {:?}", id, e);
                        metrics.incr_job_err(&FailureReason::DbErrStatusDone.to_string());
                    }
                    continue;
                }
            };

            let relay_receipt_result = match job.request_signature.is_empty() {
                true => job_relayer.relay_result_for_onchain_job(job.clone()).await,
                false => {
                    let job_request_payload = abi_encode_offchain_job_request(job.clone())?;
                    job_relayer
                        .relay_result_for_offchain_job(job.clone(), job_request_payload)
                        .await
                }
            };

            let _relay_receipt = match relay_receipt_result {
                Ok(receipt) => receipt,
                Err(e) => {
                    error!("report this error: failed to relay job {:?}: {:?}", id, e);
                    metrics.incr_relay_err(&FailureReason::RelayErr.to_string());
                    if let Err(e) = Self::save_relay_error_job(db.clone(), job).await {
                        error!("report this error: failed to save relay err {:?}: {:?}", id, e);
                        metrics.incr_job_err(&FailureReason::DbRelayErr.to_string());
                    }

                    continue;
                }
            };

            // TODO: Save tx hash of job receipt to DB
            // [ref: https://github.com/Ethos-Works/InfinityVM/issues/46]
        }
    }
    /// Retry jobs that failed to relay
    async fn retry_jobs(
        db: Arc<D>,
        job_relayer: Arc<JobRelayer>,
        metrics: Arc<Metrics>,
        max_retries: u32,
    ) -> Result<(), Error> {
        loop {
            // Jobs to update
            let mut jobs_to_delete: Vec<[u8; 32]> = Vec::new();

            let retry_jobs = match Self::get_all_relay_error_jobs(db.clone()).await {
                Ok(jobs) => jobs,
                Err(e) => {
                    error!("error retrieving relay error jobs: {:?}", e);
                    continue
                }
            };

            // Retry each once
            for mut job in retry_jobs {
                let job_id = job.id.clone().try_into().map_err(|_| Error::JobIdConversion)?;

<<<<<<< HEAD
                let result = match job.request_signature.clone().is_empty() {
=======
                let result = match job.request_signature.is_empty() {
>>>>>>> 376666d8
                    true => job_relayer.relay_result_for_onchain_job(job.clone()).await,
                    false => {
                        let job_request_payload = abi_encode_offchain_job_request(job.clone())?;
                        job_relayer
                            .relay_result_for_offchain_job(job.clone(), job_request_payload)
                            .await
                    }
                };

                match result {
                    Ok(_) => {
                        info!("successfully retried job relay for job: {:?}", job_id);
                        jobs_to_delete.push(job_id);
                    }
                    Err(e) => {
                        if job.status.retries == max_retries {
                            metrics.incr_relay_err(&FailureReason::RelayErrExceedRetry.to_string());
                            jobs_to_delete.push(job_id);
                        } else {
                            error!(
                                "report this error: failed to retry relaying job {:?}: {:?}",
                                job_id, e
                            );
                            metrics.incr_relay_err(&FailureReason::RelayErr.to_string());
                            job.status.retries += 1;
                            if let Err(e) =
                                Self::save_relay_error_job(db.clone(), job.clone()).await
                            {
                                error!(
                                    "report this error: failed to save retried job {:?}: {:?}",
                                    job_id, e
                                );
                                metrics.incr_job_err(&FailureReason::DbErrStatusFailed.to_string());
                            }
                        }
                        continue
                    }
                }

                for job_id in &jobs_to_delete {
                    if let Err(e) = Self::delete_relay_err_job(db.clone(), *job_id).await {
                        error!(
                            "report this error: failed to delete retried job {:?}: {:?}",
                            job_id, e
                        );
                        metrics.incr_job_err(&FailureReason::DbErrStatusFailed.to_string());
                    }
                }
            }
            tokio::time::sleep(Duration::from_secs(30)).await;
        }
    }
}

/// The payload that gets signed by the user/app for an offchain job request.
///
/// tuple(Nonce,MaxCycles,Consumer,ProgramID,ProgramInput)
pub type OffchainJobRequest = sol! {
    tuple(uint64,uint64,address,bytes,bytes)
};

/// Returns an ABI-encoded offchain job request. This ABI-encoded response will be
/// signed by the entity sending the job request (user, app, authorized third-party, etc.).
pub fn abi_encode_offchain_job_request(job: Job) -> Result<Vec<u8>, Error> {
<<<<<<< HEAD
    let consumer_address: [u8; 20] =
        job.consumer_address.try_into().map_err(|_| Error::InvalidAddressLength)?;
=======
    let contract_address: [u8; 20] =
        job.contract_address.try_into().map_err(|_| Error::InvalidAddressLength)?;
>>>>>>> 376666d8

    Ok(OffchainJobRequest::abi_encode_params(&(
        job.nonce,
        job.max_cycles,
<<<<<<< HEAD
        consumer_address,
        job.program_id,
=======
        contract_address,
        job.program_verifying_key,
>>>>>>> 376666d8
        job.input,
    )))
}<|MERGE_RESOLUTION|>--- conflicted
+++ resolved
@@ -10,12 +10,6 @@
 use proto::{
     CreateElfRequest, ExecuteRequest, JobInputs, JobStatus, JobStatusType, RequestType, VmType,
 };
-<<<<<<< HEAD
-=======
-use proto::{
-    CreateElfRequest, ExecuteRequest, Job, JobInputs, JobStatus, JobStatusType, RequestType, VmType,
-};
->>>>>>> 376666d8
 use reth_db::Database;
 use std::{marker::Send, sync::Arc, time::Duration};
 use tokio::task::JoinSet;
@@ -305,11 +299,7 @@
             };
 
             // Only offchain jobs have request signatures
-<<<<<<< HEAD
-            let request_type = if job.request_signature.clone().is_empty() {
-=======
             let request_type = if job.request_signature.is_empty() {
->>>>>>> 376666d8
                 RequestType::Onchain
             } else {
                 RequestType::Offchain
@@ -417,11 +407,7 @@
             for mut job in retry_jobs {
                 let job_id = job.id.clone().try_into().map_err(|_| Error::JobIdConversion)?;
 
-<<<<<<< HEAD
-                let result = match job.request_signature.clone().is_empty() {
-=======
                 let result = match job.request_signature.is_empty() {
->>>>>>> 376666d8
                     true => job_relayer.relay_result_for_onchain_job(job.clone()).await,
                     false => {
                         let job_request_payload = abi_encode_offchain_job_request(job.clone())?;
@@ -486,24 +472,14 @@
 /// Returns an ABI-encoded offchain job request. This ABI-encoded response will be
 /// signed by the entity sending the job request (user, app, authorized third-party, etc.).
 pub fn abi_encode_offchain_job_request(job: Job) -> Result<Vec<u8>, Error> {
-<<<<<<< HEAD
     let consumer_address: [u8; 20] =
         job.consumer_address.try_into().map_err(|_| Error::InvalidAddressLength)?;
-=======
-    let contract_address: [u8; 20] =
-        job.contract_address.try_into().map_err(|_| Error::InvalidAddressLength)?;
->>>>>>> 376666d8
 
     Ok(OffchainJobRequest::abi_encode_params(&(
         job.nonce,
         job.max_cycles,
-<<<<<<< HEAD
         consumer_address,
         job.program_id,
-=======
-        contract_address,
-        job.program_verifying_key,
->>>>>>> 376666d8
         job.input,
     )))
 }