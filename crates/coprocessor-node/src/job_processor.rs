//! Job processor implementation.

use crate::{metrics::Metrics, relayer::JobRelayer};
use alloy::{hex, primitives::Signature, signers::Signer, sol, sol_types::SolType};
use async_channel::{Receiver, Sender};
use db::{
    delete_fail_relay_job, get_all_failed_jobs, get_elf, get_fail_relay_job, get_job, put_elf,
    put_fail_relay_job, put_job,
    tables::{Job, RequestType},
};
use proto::{JobStatus, JobStatusType, VmType};
use reth_db::Database;
use std::{marker::Send, sync::Arc, time::Duration};
use tokio::task::JoinSet;
use tracing::{error, info};
use zkvm_executor::service::ZkvmExecutorService;

/// Errors from job processor
#[derive(thiserror::Error, Debug)]
pub enum Error {
    /// Could not create ELF in zkvm executor
    #[error("failed to create ELF in zkvm executor: {0}")]
    CreateElfFailed(#[from] zkvm_executor::service::Error),
    /// database error
    #[error("database error: {0}")]
    Database(#[from] db::Error),
    /// ELF with given verifying key already exists in DB
    #[error("elf with verifying key {0} already exists")]
    ElfAlreadyExists(String),
    /// Job already exists in DB
    #[error("job already exists")]
    JobAlreadyExists,
    /// Failed to send job to exec queue
    #[error("failed to send to exec queue")]
    ExecQueueSendFailed,
    /// Could not read ELF from DB
    #[error("failed reading elf: {0}")]
    ElfReadFailed(String),
    /// Could not write ELF to DB
    #[error("failed writing elf: {0}")]
    ElfWriteFailed(String),
    /// Invalid VM type
    #[error("invalid VM type")]
    InvalidVmType,
    /// exec queue channel unexpected closed
    #[error("exec queue channel unexpected closed")]
    ExecQueueChannelClosed,
    /// invalid address length
    #[error("invalid address length")]
    InvalidAddressLength,
}

/// `JobStatus` Failure Reasons
#[derive(thiserror::Error, Debug)]
pub enum FailureReason {
    /// Job submitted with unknown or missing ELF
    #[error("missing_elf")]
    MissingElf,
    /// No ELF found in DB
    #[error("db_error_missing_elf")]
    DbErrMissingElf,
    /// Error retrieving elf
    #[error("error_get_elf")]
    ErrGetElf,
    /// Unable to persist failed job to DB
    #[error("db_error_status_failed")]
    DbErrStatusFailed,
    /// Error executing job against zkvm
    #[error("execution_error")]
    ExecErr,
    /// Unable to persist successfully completed job to DB
    #[error("db_error_status_done")]
    DbErrStatusDone,
    /// Failure submitting job to `JobManager` contract
    #[error("relay_error")]
    RelayErr,
    /// Unable to persist failed relay job
    #[error("db_relay_error")]
    DbRelayErr,
    /// Relay retry exceeded for job
    #[error("relay_error_exceed_retry")]
    RelayErrExceedRetry,
}

/// Job processor service.
#[derive(Debug)]
pub struct JobProcessorService<S, D> {
    db: Arc<D>,
    exec_queue_sender: Sender<Job>,
    exec_queue_receiver: Receiver<Job>,
    job_relayer: Arc<JobRelayer>,
    zk_executor: ZkvmExecutorService<S>,
    task_handles: JoinSet<Result<(), Error>>,
    metrics: Arc<Metrics>,
}

// The DB functions in JobProcessorService are async so they yield in the tokio task.
impl<S, D> JobProcessorService<S, D>
where
    S: Signer<Signature> + Send + Sync + Clone + 'static,
    D: Database + 'static,
{
    /// Create a new job processor service.
    pub fn new(
        db: Arc<D>,
        exec_queue_sender: Sender<Job>,
        exec_queue_receiver: Receiver<Job>,
        job_relayer: Arc<JobRelayer>,
        zk_executor: ZkvmExecutorService<S>,
        metrics: Arc<Metrics>,
    ) -> Self {
        Self {
            db,
            exec_queue_sender,
            exec_queue_receiver,
            job_relayer,
            zk_executor,
            task_handles: JoinSet::new(),
            metrics,
        }
    }

    /// Submit program ELF, save it in DB, and return verifying key.
    pub async fn submit_elf(&self, elf: Vec<u8>, vm_type: i32) -> Result<Vec<u8>, Error> {
        let program_id = self
            .zk_executor
            .create_elf(&elf, VmType::try_from(vm_type).map_err(|_| Error::InvalidVmType)?)
            .await?;

        if get_elf(self.db.clone(), &program_id)
            .map_err(|e| Error::ElfReadFailed(e.to_string()))?
            .is_some()
        {
            return Err(Error::ElfAlreadyExists(format!(
                "elf with verifying key {:?} already exists",
                hex::encode(program_id.as_slice()),
            )));
        }

        put_elf(
            self.db.clone(),
            VmType::try_from(vm_type).map_err(|_| Error::InvalidVmType)?,
            &program_id,
            elf,
        )
        .map_err(|e| Error::ElfWriteFailed(e.to_string()))?;

        Ok(program_id)
    }

    /// Save job in DB
    pub async fn save_job(db: Arc<D>, job: Job) -> Result<(), Error> {
        put_job(db, job)?;
        Ok(())
    }

    /// Return whether job with `job_id` exists in DB
    pub async fn has_job(&self, job_id: [u8; 32]) -> Result<bool, Error> {
        let job = get_job(self.db.clone(), job_id)?;
        Ok(job.is_some())
    }

    /// Save last block height in DB
    pub async fn set_last_block_height(&self, height: u64) -> Result<(), Error> {
        db::set_last_block_height(self.db.clone(), height)?;
        Ok(())
    }

    /// Get last block height from DB
    pub async fn get_last_block_height(&self) -> Result<u64, Error> {
        let height = db::get_last_block_height(self.db.clone())?.unwrap_or_default();
        Ok(height)
    }

    /// Returns job with `job_id` from DB
    pub async fn get_job(&self, job_id: [u8; 32]) -> Result<Option<Job>, Error> {
        let job = get_job(self.db.clone(), job_id)?;
        Ok(job)
    }

    /// Returns all jobs with relay failures
    pub async fn get_all_relay_error_jobs(db: Arc<D>) -> Result<Vec<Job>, Error> {
        let jobs = get_all_failed_jobs(db)?;
        Ok(jobs)
    }
    /// Save failed relayed job in DB
    pub async fn save_relay_error_job(db: Arc<D>, job: Job) -> Result<(), Error> {
        put_fail_relay_job(db, job)?;
        Ok(())
    }

    /// Returns failed relayed job with `job_id` from DB
    pub async fn get_relay_error_job(&self, job_id: [u8; 32]) -> Result<Option<Job>, Error> {
        let job = get_fail_relay_job(self.db.clone(), job_id)?;
        Ok(job)
    }

    /// Deletes relay error job
    pub async fn delete_relay_err_job(db: Arc<D>, job_id: [u8; 32]) -> Result<(), Error> {
        delete_fail_relay_job(db, job_id)?;
        Ok(())
    }

    /// Submits job, saves it in DB, and adds to exec queue
    pub async fn submit_job(&self, mut job: Job) -> Result<(), Error> {
        if self.has_job(job.id).await? {
            return Err(Error::JobAlreadyExists);
        }

        job.status =
            JobStatus { status: JobStatusType::Pending as i32, failure_reason: None, retries: 0 };

        Self::save_job(self.db.clone(), job.clone()).await?;

        // If the channel is full, this method waits until there is space for a message.
        // In the future we may want to switch to try_send, so it just fails immediately if
        // the queue is full.
        // <https://docs.rs/async-channel/latest/async_channel/struct.Sender.html#method.send>
        self.exec_queue_sender.send(job).await.map_err(|_| Error::ExecQueueSendFailed)?;

        Ok(())
    }

    /// Starts both the relay retry cron job and the job processor, and spawns `num_workers` worker
    /// threads
    pub async fn start(&mut self, num_workers: usize) {
        for _ in 0..num_workers {
            let exec_queue_receiver = self.exec_queue_receiver.clone();
            let db = Arc::clone(&self.db);
            let zk_executor = self.zk_executor.clone();
            let job_relayer = Arc::clone(&self.job_relayer);
            let metrics = Arc::clone(&self.metrics);

            self.task_handles.spawn({
                async move {
                    Self::start_worker(exec_queue_receiver, db, job_relayer, zk_executor, metrics)
                        .await
                }
            });
        }

        let db = Arc::clone(&self.db);
        let job_relayer = Arc::clone(&self.job_relayer);
        let metrics = Arc::clone(&self.metrics);

        self.task_handles.spawn(async move { Self::retry_jobs(db, job_relayer, metrics, 3).await });
    }

    /// Start a single worker thread.
    async fn start_worker(
        exec_queue_receiver: Receiver<Job>,
        db: Arc<D>,
        job_relayer: Arc<JobRelayer>,
        zk_executor: ZkvmExecutorService<S>,
        metrics: Arc<Metrics>,
    ) -> Result<(), Error> {
        loop {
            let mut job =
                exec_queue_receiver.recv().await.map_err(|_| Error::ExecQueueChannelClosed)?;
            let id = job.id;
            info!("executing job {:?}", id);

<<<<<<< HEAD
            let elf_with_meta = match get_elf(db.clone(), &job.program_verifying_key) {
=======
            let elf_with_meta = match db::get_elf(db.clone(), &job.program_id) {
>>>>>>> 29b68884
                Ok(Some(elf)) => elf,
                Ok(None) => {
                    error!(
                        ?job.consumer_address,
                        "no ELF found for job {:?} with verifying key {:?}",
                        id,
                        job.program_id,
                    );
                    metrics.incr_job_err(&FailureReason::MissingElf.to_string());

                    job.status = JobStatus {
                        status: JobStatusType::Failed as i32,
                        failure_reason: Some(FailureReason::MissingElf.to_string()),
                        retries: 0,
                    };

                    if let Err(e) = Self::save_job(db.clone(), job).await {
                        error!("report this error: failed to save job {:?}: {:?}", id, e);
                        metrics.incr_job_err(&FailureReason::DbErrMissingElf.to_string());
                    }
                    continue;
                }
                Err(error) => {
                    error!(
                        ?error,
                        "could not find elf for job {:?} with verifying key {:?}",
                        id,
                        job.program_id
                    );

                    metrics.incr_job_err(&FailureReason::ErrGetElf.to_string());

                    job.status = JobStatus {
                        status: JobStatusType::Failed as i32,
                        failure_reason: Some(FailureReason::ErrGetElf.to_string()),
                        retries: 0,
                    };

                    if let Err(e) = Self::save_job(db.clone(), job).await {
                        error!("report this error: failed to save job {:?}: {:?}", id, e);
                        metrics.incr_job_err("db_error_status_failed");
                    }
                    continue;
                }
            };

            let job = match zk_executor
                .execute(
                    id,
                    job.max_cycles,
                    job.program_id.clone(),
                    job.input.clone(),
                    elf_with_meta.elf,
                    VmType::Risc0,
                )
                .await
            {
                Ok((result_with_metadata, zkvm_operator_signature)) => {
                    tracing::debug!("job {:?} executed successfully", id.clone());

                    job.status = JobStatus {
                        status: JobStatusType::Done as i32,
                        failure_reason: None,
                        retries: 0,
                    };

                    job.result_with_metadata = result_with_metadata;
                    job.zkvm_operator_signature = zkvm_operator_signature;

                    if let Err(e) = Self::save_job(db.clone(), job.clone()).await {
                        error!("report this error: failed to save job {:?}: {:?}", id, e);
                        metrics.incr_job_err(&FailureReason::DbErrStatusFailed.to_string());
                        continue;
                    }
                    job
                }
                Err(e) => {
                    error!("failed to execute job {:?}: {:?}", id, e);
                    metrics.incr_job_err(&FailureReason::ExecErr.to_string());

                    job.status = JobStatus {
                        status: JobStatusType::Failed as i32,
                        failure_reason: Some(FailureReason::ExecErr.to_string()),
                        retries: 0,
                    };

                    if let Err(e) = Self::save_job(db.clone(), job.clone()).await {
                        error!("report this error: failed to save job {:?}: {:?}", id, e);
                        metrics.incr_job_err(&FailureReason::DbErrStatusDone.to_string());
                    }
                    continue;
                }
            };

            let relay_receipt_result = match job.request_type {
                RequestType::Onchain => job_relayer.relay_result_for_onchain_job(job.clone()).await,
                RequestType::Offchain(_) => {
                    let job_request_payload = abi_encode_offchain_job_request(job.clone())?;
                    job_relayer
                        .relay_result_for_offchain_job(job.clone(), job_request_payload)
                        .await
                }
            };

            let _relay_receipt = match relay_receipt_result {
                Ok(receipt) => receipt,
                Err(e) => {
                    error!("report this error: failed to relay job {:?}: {:?}", id, e);
                    metrics.incr_relay_err(&FailureReason::RelayErr.to_string());
                    if let Err(e) = Self::save_relay_error_job(db.clone(), job).await {
                        error!("report this error: failed to save relay err {:?}: {:?}", id, e);
                        metrics.incr_job_err(&FailureReason::DbRelayErr.to_string());
                    }

                    continue;
                }
            };

            // TODO: Save tx hash of job receipt to DB
            // [ref: https://github.com/Ethos-Works/InfinityVM/issues/46]
        }
    }
    /// Retry jobs that failed to relay
    async fn retry_jobs(
        db: Arc<D>,
        job_relayer: Arc<JobRelayer>,
        metrics: Arc<Metrics>,
        max_retries: u32,
    ) -> Result<(), Error> {
        loop {
            // Jobs to update
            let mut jobs_to_delete: Vec<[u8; 32]> = Vec::new();

            let retry_jobs = match Self::get_all_relay_error_jobs(db.clone()).await {
                Ok(jobs) => jobs,
                Err(e) => {
                    error!("error retrieving relay error jobs: {:?}", e);
                    continue
                }
            };

            // Retry each once
            for mut job in retry_jobs {
                let result = match job.request_type {
                    RequestType::Onchain => {
                        job_relayer.relay_result_for_onchain_job(job.clone()).await
                    }
                    RequestType::Offchain(_) => {
                        let job_request_payload = abi_encode_offchain_job_request(job.clone())?;
                        job_relayer
                            .relay_result_for_offchain_job(job.clone(), job_request_payload)
                            .await
                    }
                };

                match result {
                    Ok(_) => {
                        info!("successfully retried job relay for job: {:?}", job.id);
                        jobs_to_delete.push(job.id);
                    }
                    Err(e) => {
                        if job.status.retries == max_retries {
                            metrics.incr_relay_err(&FailureReason::RelayErrExceedRetry.to_string());
                            jobs_to_delete.push(job.id);
                        } else {
                            error!(
                                "report this error: failed to retry relaying job {:?}: {:?}",
                                job.id, e
                            );
                            metrics.incr_relay_err(&FailureReason::RelayErr.to_string());
                            job.status.retries += 1;
                            if let Err(e) =
                                Self::save_relay_error_job(db.clone(), job.clone()).await
                            {
                                error!(
                                    "report this error: failed to save retried job {:?}: {:?}",
                                    job.id, e
                                );
                                metrics.incr_job_err(&FailureReason::DbErrStatusFailed.to_string());
                            }
                        }
                        continue
                    }
                }

                for job_id in &jobs_to_delete {
                    if let Err(e) = Self::delete_relay_err_job(db.clone(), *job_id).await {
                        error!(
                            "report this error: failed to delete retried job {:?}: {:?}",
                            job_id, e
                        );
                        metrics.incr_job_err(&FailureReason::DbErrStatusFailed.to_string());
                    }
                }
            }
            tokio::time::sleep(Duration::from_secs(30)).await;
        }
    }
}

/// The payload that gets signed by the user/app for an offchain job request.
///
/// tuple(Nonce,MaxCycles,Consumer,ProgramID,ProgramInput)
pub type OffchainJobRequest = sol! {
    tuple(uint64,uint64,address,bytes,bytes)
};

/// Returns an ABI-encoded offchain job request. This ABI-encoded response will be
/// signed by the entity sending the job request (user, app, authorized third-party, etc.).
pub fn abi_encode_offchain_job_request(job: Job) -> Result<Vec<u8>, Error> {
    let consumer_address: [u8; 20] =
        job.consumer_address.try_into().map_err(|_| Error::InvalidAddressLength)?;

    Ok(OffchainJobRequest::abi_encode_params(&(
        job.nonce,
        job.max_cycles,
        consumer_address,
        job.program_id,
        job.input,
    )))
}<|MERGE_RESOLUTION|>--- conflicted
+++ resolved
@@ -260,11 +260,7 @@
             let id = job.id;
             info!("executing job {:?}", id);
 
-<<<<<<< HEAD
-            let elf_with_meta = match get_elf(db.clone(), &job.program_verifying_key) {
-=======
             let elf_with_meta = match db::get_elf(db.clone(), &job.program_id) {
->>>>>>> 29b68884
                 Ok(Some(elf)) => elf,
                 Ok(None) => {
                     error!(
