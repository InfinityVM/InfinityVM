--- conflicted
+++ resolved
@@ -402,13 +402,9 @@
                                 job_id, e
                             );
                             metrics.incr_relay_err(&FailureReason::RelayErr.to_string());
-<<<<<<< HEAD
-                            job.status.as_mut().map(|status| status.retries += 1);
-=======
                             if let Some(status) = job.status.as_mut() {
                                 status.retries += 1
                             }
->>>>>>> f7a9878d
                             if let Err(e) =
                                 Self::save_relay_error_job(db.clone(), job.clone()).await
                             {
