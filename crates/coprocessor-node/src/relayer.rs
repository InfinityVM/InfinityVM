--- conflicted
+++ resolved
@@ -128,24 +128,19 @@
     pub async fn relay(&self, job: Job) -> Result<TransactionReceipt, Error> {
         let call_builder =
             self.job_manager.submitResult(job.result.into(), job.zkvm_operator_signature.into());
+
         let pending_tx = call_builder.send().await.map_err(|error| {
             error!(?error, ?job.id, "tx broadcast failure");
             self.metrics.incr_relay_err("relay_error_broadcast_failure");
             Error::TxBroadcast(error)
         })?;
 
-<<<<<<< HEAD
         let receipt = pending_tx
             .with_required_confirmations(self.confirmations)
             .get_receipt()
             .await
             .map_err(|error| {
                 error!(?error, job.id, "tx inclusion failed");
-=======
-        let receipt =
-            pending_tx.with_required_confirmations(1).get_receipt().await.map_err(|error| {
-                error!(?error, ?job.id, "tx inclusion failed");
->>>>>>> 09cee725
                 self.metrics.incr_relay_err("relay_error_tx_inclusion_error");
                 Error::TxInclusion(error)
             })?;
