//! Logic to broadcast job result onchain.

use alloy::{
    hex,
    network::{Ethereum, EthereumWallet, TxSigner},
    primitives::Address,
    providers::ProviderBuilder,
    rpc::types::TransactionReceipt,
    signers::Signature,
    transports::http::reqwest,
};
use std::sync::Arc;
use tracing::{error, info, instrument};

use crate::metrics::Metrics;
use contracts::i_job_manager::IJobManager;
use db::tables::Job;
// use hex;

// TODO: Figure out a way to more generically represent these types without using trait objects.
// https://github.com/Ethos-Works/InfinityVM/issues/138
type RelayerProvider = alloy::providers::fillers::FillProvider<
    alloy::providers::fillers::JoinFill<
        alloy::providers::fillers::JoinFill<
            alloy::providers::fillers::JoinFill<
                alloy::providers::fillers::JoinFill<
                    alloy::providers::Identity,
                    alloy::providers::fillers::GasFiller,
                >,
                alloy::providers::fillers::NonceFiller,
            >,
            alloy::providers::fillers::ChainIdFiller,
        >,
        alloy::providers::fillers::WalletFiller<EthereumWallet>,
    >,
    alloy::providers::RootProvider<alloy::transports::http::Http<reqwest::Client>>,
    alloy::transports::http::Http<reqwest::Client>,
    Ethereum,
>;

type JobManagerContract = IJobManager::IJobManagerInstance<
    alloy::transports::http::Http<reqwest::Client>,
    RelayerProvider,
>;

const TX_INCLUSION_ERROR: &str = "relay_error_tx_inclusion_error";
const BROADCAST_ERROR: &str = "relay_error_broadcast_failure";

/// Relayer errors
#[derive(thiserror::Error, Debug)]
pub enum Error {
    /// failed to parse the given http rpc url
    #[error("failed to parse http_rpc_url")]
    HttpRpcUrlParse,
    /// broadcast receiver error - channel may be closed
    #[error("broadcast receiver error - channel may be closed")]
    BroadcastReceiver,
    /// rpc transport error
    #[error(transparent)]
    Rpc(#[from] alloy::transports::RpcError<alloy::transports::TransportErrorKind>),
    /// error while waiting for tx inclusion
    #[error("error while broadcasting tx: {0}")]
    TxBroadcast(alloy::contract::Error),
    /// error while waiting for tx inclusion
    #[error("error while waiting for tx inclusion: {0}")]
    TxInclusion(alloy::transports::RpcError<alloy::transports::TransportErrorKind>),
    /// must call [`JobRelayerBuilder::signer`] before building
    #[error("must call JobRelayerBuilder::signer before building")]
    MissingSigner,
}

/// [Builder](https://rust-unofficial.github.io/patterns/patterns/creational/builder.html) for `JobRelayer`.
#[derive(Debug)]
pub struct JobRelayerBuilder<S> {
    signer: Option<S>,
}

impl<S: TxSigner<Signature> + Send + Sync + 'static> Default for JobRelayerBuilder<S> {
    fn default() -> Self {
        Self::new()
    }
}

impl<S: TxSigner<Signature> + Send + Sync + 'static> JobRelayerBuilder<S> {
    /// Create a new [Self].
    pub const fn new() -> Self {
        Self { signer: None }
    }

    /// Specify the signer.
    pub fn signer(mut self, signer: S) -> Self {
        self.signer = Some(signer);
        self
    }

    /// Build a [`JobRelayer`].
    pub fn build(
        self,
        http_rpc_url: String,
        job_manager: Address,
        confirmations: u64,
        metrics: Arc<Metrics>,
    ) -> Result<JobRelayer, Error> {
        let url: reqwest::Url = http_rpc_url.parse().map_err(|_| Error::HttpRpcUrlParse)?;
        info!("🧾 relayer sending transactions to rpc url {url}");

        let signer = self.signer.ok_or(Error::MissingSigner)?;
        let wallet = EthereumWallet::new(signer);

        let provider =
            ProviderBuilder::new().with_recommended_fillers().wallet(wallet).on_http(url);
        let job_manager = JobManagerContract::new(job_manager, provider);

        Ok(JobRelayer { job_manager, confirmations, metrics })
    }
}

/// Submit completed jobs onchain to the `JobManager` contract.
///
/// This is safe to use across threads and should correctly handle nonce incrementing as long as
/// no transactions fail after being broadcasted.
/// TODO: <https://github.com/Ethos-Works/InfinityVM/issues/131>
#[derive(Debug)]
pub struct JobRelayer {
    job_manager: JobManagerContract,
    confirmations: u64,
    metrics: Arc<Metrics>,
}

impl JobRelayer {
    /// Submit a completed job to the `JobManager` contract for an onchain job request.
    #[instrument(skip(self, job), fields(job_id = ?job.id), err(Debug))]
    pub async fn relay_result_for_onchain_job(
        &self,
        job: Job,
    ) -> Result<TransactionReceipt, Error> {
        let call_builder =
            self.job_manager.submitResult(job.result.into(), job.zkvm_operator_signature.into());

        let pending_tx = call_builder.send().await.map_err(|error| {
            error!(?error, ?job.id, "tx broadcast failure");
            self.metrics.incr_relay_err(BROADCAST_ERROR);
<<<<<<< HEAD
=======
            Error::TxBroadcast(error)
        })?;

        let receipt = pending_tx
            .with_required_confirmations(self.confirmations)
            .get_receipt()
            .await
            .map_err(|error| {
                error!(?error, ?job.id, "tx inclusion failed");
                self.metrics.incr_relay_err(TX_INCLUSION_ERROR);
                Error::TxInclusion(error)
            })?;

        info!(
            receipt.transaction_index,
            receipt.block_number,
            ?receipt.block_hash,
            ?receipt.transaction_hash,
            ?job.id,
            "tx included"
        );

        Ok(receipt)
    }
    /// Submit a completed job to the `JobManager` contract for an offchain job request.
    pub async fn relay_result_for_offchain_job(
        &self,
        job: Job,
        job_request_payload: Vec<u8>,
    ) -> Result<TransactionReceipt, Error> {
        let call_builder = self.job_manager.submitResultForOffchainJob(
            job.result.into(),
            job.zkvm_operator_signature.into(),
            job_request_payload.into(),
            job.request_signature.into(),
        );

        let pending_tx = call_builder.send().await.map_err(|error| {
            error!(
                ?error,
                job.nonce,
                "tx broadcast failure: contract_address = {}",
                hex::encode(&job.contract_address)
            );
            self.metrics.incr_relay_err(BROADCAST_ERROR);
>>>>>>> 376666d8
            Error::TxBroadcast(error)
        })?;

        let receipt =
            pending_tx.with_required_confirmations(1).get_receipt().await.map_err(|error| {
<<<<<<< HEAD
                error!(?error, ?job.id, "tx inclusion failed");
                self.metrics.incr_relay_err(TX_INCLUSION_ERROR);
                Error::TxInclusion(error)
            })?;

        info!(
            receipt.transaction_index,
            receipt.block_number,
            ?receipt.block_hash,
            ?receipt.transaction_hash,
            ?job.id,
            "tx included"
        );

        Ok(receipt)
    }
    /// Submit a completed job to the `JobManager` contract for an offchain job request.
    pub async fn relay_result_for_offchain_job(
        &self,
        job: Job,
        job_request_payload: Vec<u8>,
    ) -> Result<TransactionReceipt, Error> {
        let call_builder = self.job_manager.submitResultForOffchainJob(
            job.result.into(),
            job.zkvm_operator_signature.into(),
            job_request_payload.into(),
            job.request_signature.into(),
        );

        let pending_tx = call_builder.send().await.map_err(|error| {
            error!(
                ?error,
                job.nonce,
                "tx broadcast failure: consumer_address = {}",
                hex::encode(&job.consumer_address)
            );
            self.metrics.incr_relay_err(BROADCAST_ERROR);
            Error::TxBroadcast(error)
        })?;

        let receipt =
            pending_tx.with_required_confirmations(1).get_receipt().await.map_err(|error| {
                error!(
                    ?error,
                    job.nonce,
                    "tx inclusion failed: consumer_address = {}",
                    hex::encode(&job.consumer_address)
=======
                error!(
                    ?error,
                    job.nonce,
                    "tx inclusion failed: contract_address = {}",
                    hex::encode(&job.contract_address)
>>>>>>> 376666d8
                );
                self.metrics.incr_relay_err(TX_INCLUSION_ERROR);
                Error::TxInclusion(error)
            })?;

        info!(
            receipt.transaction_index,
            receipt.block_number,
            ?receipt.block_hash,
            ?receipt.transaction_hash,
            ?job.id,
            "tx included"
        );

        Ok(receipt)
    }
}

#[cfg(test)]
mod test {
    use std::{collections::HashSet, sync::Arc};

    use crate::{metrics::Metrics, relayer::JobRelayerBuilder};
    use alloy::{
        network::EthereumWallet,
        providers::{Provider, ProviderBuilder},
        rpc::types::Filter,
        signers::local::PrivateKeySigner,
        sol_types::SolEvent,
    };
    use contracts::{i_job_manager::IJobManager, mock_consumer::MockConsumer};
    use prometheus::Registry;
    use test_utils::{
        anvil_with_contracts, get_job_id, mock_consumer_pending_job, mock_contract_input_addr,
        TestAnvil,
    };
    use tokio::task::JoinSet;

    const JOB_COUNT: usize = 30;

    #[tokio::test]
    async fn run_can_successfully_submit_results() {
        test_utils::test_tracing();

        let TestAnvil { anvil, job_manager, relayer, coprocessor_operator, mock_consumer } =
            anvil_with_contracts().await;

        let user: PrivateKeySigner = anvil.keys()[5].clone().into();
        let user_wallet = EthereumWallet::from(user);

        let consumer_provider = ProviderBuilder::new()
            .with_recommended_fillers()
            .wallet(user_wallet)
            .on_http(anvil.endpoint().parse().unwrap());
        let consumer_contract = MockConsumer::new(mock_consumer, &consumer_provider);

        let registry = Registry::new();
        let metrics = Arc::new(Metrics::new(&registry));

        let job_relayer = JobRelayerBuilder::new()
            .signer(relayer)
            .build(anvil.endpoint().parse().unwrap(), job_manager, 1, metrics)
            .unwrap();
        let job_relayer = Arc::new(job_relayer);
        let mut join_set = JoinSet::new();

        for i in 0u8..JOB_COUNT as u8 {
            let job =
                mock_consumer_pending_job(i + 1, coprocessor_operator.clone(), mock_consumer).await;

            let mock_addr = mock_contract_input_addr();
            let program_id = job.program_id.clone();

            // Create the job on chain so the contract knows to expect the result. The consumer
            // contract will create a new job
            let create_job_call = consumer_contract.requestBalance(program_id.into(), mock_addr);
            let receipt = create_job_call.send().await.unwrap().get_receipt().await.unwrap();
            let log = receipt.inner.as_receipt().unwrap().logs[0]
                .log_decode::<IJobManager::JobCreated>()
                .unwrap();

            // Ensure test setup is working as we think
            assert_eq!(job.id, log.data().jobID);

            let relayer2 = Arc::clone(&job_relayer);
            join_set.spawn(async move {
                assert!(relayer2.relay_result_for_onchain_job(job).await.is_ok());
            });
        }

        // Wait for all the relay threads to finish so we know the transactions have landed
        while (join_set.join_next().await).is_some() {}

        // Check that each job is in the anvil node logs
        let filter = Filter::new().event(IJobManager::JobCompleted::SIGNATURE).from_block(0);
        let logs = consumer_provider.get_logs(&filter).await.unwrap();

        let seen: HashSet<[u8; 32]> = logs
            .into_iter()
            .map(|log| {
                let decoded = log.log_decode::<IJobManager::JobCompleted>().unwrap().data().clone();
                decoded.jobID.into()
            })
            .collect();
        // nonces from the consumer start at 1
        let expected: HashSet<[u8; 32]> =
            (1..=JOB_COUNT).map(|i| get_job_id(i.try_into().unwrap(), mock_consumer)).collect();

        // We expect to see exactly job ids 0 to 29 in the JobCompleted events
        assert_eq!(seen, expected);
    }
}<|MERGE_RESOLUTION|>--- conflicted
+++ resolved
@@ -140,8 +140,6 @@
         let pending_tx = call_builder.send().await.map_err(|error| {
             error!(?error, ?job.id, "tx broadcast failure");
             self.metrics.incr_relay_err(BROADCAST_ERROR);
-<<<<<<< HEAD
-=======
             Error::TxBroadcast(error)
         })?;
 
@@ -187,50 +185,6 @@
                 hex::encode(&job.contract_address)
             );
             self.metrics.incr_relay_err(BROADCAST_ERROR);
->>>>>>> 376666d8
-            Error::TxBroadcast(error)
-        })?;
-
-        let receipt =
-            pending_tx.with_required_confirmations(1).get_receipt().await.map_err(|error| {
-<<<<<<< HEAD
-                error!(?error, ?job.id, "tx inclusion failed");
-                self.metrics.incr_relay_err(TX_INCLUSION_ERROR);
-                Error::TxInclusion(error)
-            })?;
-
-        info!(
-            receipt.transaction_index,
-            receipt.block_number,
-            ?receipt.block_hash,
-            ?receipt.transaction_hash,
-            ?job.id,
-            "tx included"
-        );
-
-        Ok(receipt)
-    }
-    /// Submit a completed job to the `JobManager` contract for an offchain job request.
-    pub async fn relay_result_for_offchain_job(
-        &self,
-        job: Job,
-        job_request_payload: Vec<u8>,
-    ) -> Result<TransactionReceipt, Error> {
-        let call_builder = self.job_manager.submitResultForOffchainJob(
-            job.result.into(),
-            job.zkvm_operator_signature.into(),
-            job_request_payload.into(),
-            job.request_signature.into(),
-        );
-
-        let pending_tx = call_builder.send().await.map_err(|error| {
-            error!(
-                ?error,
-                job.nonce,
-                "tx broadcast failure: consumer_address = {}",
-                hex::encode(&job.consumer_address)
-            );
-            self.metrics.incr_relay_err(BROADCAST_ERROR);
             Error::TxBroadcast(error)
         })?;
 
@@ -239,15 +193,8 @@
                 error!(
                     ?error,
                     job.nonce,
-                    "tx inclusion failed: consumer_address = {}",
-                    hex::encode(&job.consumer_address)
-=======
-                error!(
-                    ?error,
-                    job.nonce,
                     "tx inclusion failed: contract_address = {}",
                     hex::encode(&job.contract_address)
->>>>>>> 376666d8
                 );
                 self.metrics.incr_relay_err(TX_INCLUSION_ERROR);
                 Error::TxInclusion(error)
