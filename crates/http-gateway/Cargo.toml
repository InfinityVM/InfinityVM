--- conflicted
+++ resolved
@@ -18,10 +18,5 @@
 tracing-subscriber = { workspace = true }
 tracing-appender = { workspace = true }
 
-<<<<<<< HEAD
 proto = { path = "../proto" }
-zkvm = { path = "../zkvm" }
-zkvm-tracing = { package = "tracing", path = "../tracing" }
-=======
-proto = { path = "../proto" }
->>>>>>> f7a9878d
+zkvm-tracing = { package = "tracing", path = "../tracing" }