use alloy::{
    primitives::{hex, Address, Uint, U256},
    signers::{local::LocalSigner, Signer},
    sol,
    sol_types::{SolType, SolValue},
};
use coprocessor_node::job_processor::abi_encode_offchain_job_request;
use dotenv::dotenv;
use k256::ecdsa::SigningKey;
use proto::{Job, JobInputs};
use std::env;
use test_utils::get_job_id;
use zkvm_executor::service::abi_encode_result_with_metadata;

type K256LocalSigner = LocalSigner<SigningKey>;

const MAX_CYCLES: u64 = 1_000_000;
const PROGRAM_ELF: &[u8] = b"elf";
const PROGRAM_ID: &[u8] = b"programID";
const VM_TYPE: i32 = 0;
const NONCE: u64 = 1;
const CONSUMER_ADDR: &str = "0xDB8cFf278adCCF9E9b5da745B44E754fC4EE3C76";

/// Script to generate ABI-encoded responses + signatures for the coprocessor contract tests
#[derive(Debug)]
pub struct RequestAndResultSigner;

impl RequestAndResultSigner {
    /// Sign a result for a job requested onchain
    pub async fn sign_onchain_result() {
        dotenv().ok();

        let zero_addr: Address = Address::ZERO;

        let job_inputs = JobInputs {
            job_id: get_job_id(NONCE, Address::parse_checksummed(CONSUMER_ADDR, None).unwrap())
                .to_vec(),
            program_input: Address::abi_encode(&zero_addr),
            max_cycles: MAX_CYCLES,
            program_id: PROGRAM_ID.to_vec(),
            program_elf: PROGRAM_ELF.to_vec(),
            vm_type: VM_TYPE,
        };

        // Encode the result with metadata
        let raw_output = abi_encode_address_with_balance(zero_addr, Uint::from(10));
        let encoded_result = abi_encode_result_with_metadata(&job_inputs, &raw_output).unwrap();

        // Sign the message
        let private_key_hex = env::var("COPROCESSOR_OPERATOR_PRIVATE_KEY")
            .expect("COPROCESSOR_OPERATOR_PRIVATE_KEY not set in .env file");
        let decoded = hex::decode(private_key_hex).unwrap(); // Replace with your actual private key
        let signer = K256LocalSigner::from_slice(&decoded).unwrap();
        let signature = signer.sign_message(&encoded_result).await.unwrap();

        println!("Encoded onchain result: {}", hex::encode(&encoded_result));
        println!("Signature for encoded onchain result: {}", hex::encode(signature.as_bytes()));
    }

    /// Sign an offchain job request
    pub async fn sign_job_request() {
        dotenv().ok();

        let zero_addr: Address = Address::ZERO;
        let consumer_addr: Address = Address::parse_checksummed(CONSUMER_ADDR, None).unwrap();

        let job = Job {
            id: vec![],
            nonce: NONCE,
            max_cycles: MAX_CYCLES,
<<<<<<< HEAD
            consumer_address: abi_encode_address(consumer_addr),
            program_id: PROGRAM_ID.to_vec(),
            input: abi_encode_address(zero_addr),
=======
            // Need to use abi_encode_packed because the contract address
            // should not be zero-padded
            contract_address: Address::abi_encode_packed(&consumer_addr),
            program_verifying_key: PROGRAM_ID.to_vec(),
            input: Address::abi_encode(&zero_addr),
>>>>>>> 26002e90
            request_signature: vec![],
            result: vec![],
            zkvm_operator_signature: vec![],
            status: None,
        };
        let encoded_job_request = abi_encode_offchain_job_request(job).unwrap();

        let private_key_hex = env::var("OFFCHAIN_SIGNER_PRIVATE_KEY")
            .expect("OFFCHAIN_SIGNER_PRIVATE_KEY not set in .env file");
        let decoded = hex::decode(private_key_hex).unwrap(); // Replace with your actual private key
        let signer = K256LocalSigner::from_slice(&decoded).unwrap();
        let signature = signer.sign_message(&encoded_job_request).await.unwrap();

        println!("Encoded job request: {}", hex::encode(&encoded_job_request));
        println!("Signature for encoded job request: {}", hex::encode(signature.as_bytes()));
    }
<<<<<<< HEAD

    /// Sign a result for a job requested offchain
    pub async fn sign_offchain_result() {
        dotenv().ok();

        let zero_addr: Address = Address::ZERO;

        let raw_output = abi_encode_address_with_balance(zero_addr, Uint::from(10));
        let job_inputs = JobInputs {
            job_id: vec![],
            program_input: abi_encode_address(zero_addr),
            max_cycles: MAX_CYCLES,
            program_id: PROGRAM_ID.to_vec(),
            program_elf: PROGRAM_ELF.to_vec(),
            vm_type: VM_TYPE,
            request_type: RequestType::Onchain as i32,
        };
        let encoded_offchain_result =
            abi_encode_offchain_result_with_metadata(&job_inputs, &raw_output).unwrap();

        // Sign the message
        let private_key_hex = env::var("COPROCESSOR_OPERATOR_PRIVATE_KEY")
            .expect("COPROCESSOR_OPERATOR_PRIVATE_KEY not set in .env file");
        let decoded = hex::decode(private_key_hex).unwrap(); // Replace with your actual private key
        let signer = K256LocalSigner::from_slice(&decoded).unwrap();
        let signature = signer.sign_message(&encoded_offchain_result).await.unwrap();

        println!("Encoded offchain result: {}", hex::encode(&encoded_offchain_result));
        println!("Signature for encoded offchain result: {}", hex::encode(signature.as_bytes()));
    }
}

type AddressEncodeable = sol! {
    address
};

fn abi_encode_address(address: Address) -> Vec<u8> {
    AddressEncodeable::abi_encode(&address)
=======
>>>>>>> 26002e90
}

type AddressWithBalance = sol! {
    tuple(address,uint256)
};

fn abi_encode_address_with_balance(address: Address, balance: U256) -> Vec<u8> {
    AddressWithBalance::abi_encode(&(address, balance))
}<|MERGE_RESOLUTION|>--- conflicted
+++ resolved
@@ -68,17 +68,11 @@
             id: vec![],
             nonce: NONCE,
             max_cycles: MAX_CYCLES,
-<<<<<<< HEAD
-            consumer_address: abi_encode_address(consumer_addr),
-            program_id: PROGRAM_ID.to_vec(),
-            input: abi_encode_address(zero_addr),
-=======
             // Need to use abi_encode_packed because the contract address
             // should not be zero-padded
-            contract_address: Address::abi_encode_packed(&consumer_addr),
-            program_verifying_key: PROGRAM_ID.to_vec(),
+            consumer_address: Address::abi_encode_packed(&consumer_addr),
+            program_id: PROGRAM_ID.to_vec(),
             input: Address::abi_encode(&zero_addr),
->>>>>>> 26002e90
             request_signature: vec![],
             result: vec![],
             zkvm_operator_signature: vec![],
@@ -95,47 +89,6 @@
         println!("Encoded job request: {}", hex::encode(&encoded_job_request));
         println!("Signature for encoded job request: {}", hex::encode(signature.as_bytes()));
     }
-<<<<<<< HEAD
-
-    /// Sign a result for a job requested offchain
-    pub async fn sign_offchain_result() {
-        dotenv().ok();
-
-        let zero_addr: Address = Address::ZERO;
-
-        let raw_output = abi_encode_address_with_balance(zero_addr, Uint::from(10));
-        let job_inputs = JobInputs {
-            job_id: vec![],
-            program_input: abi_encode_address(zero_addr),
-            max_cycles: MAX_CYCLES,
-            program_id: PROGRAM_ID.to_vec(),
-            program_elf: PROGRAM_ELF.to_vec(),
-            vm_type: VM_TYPE,
-            request_type: RequestType::Onchain as i32,
-        };
-        let encoded_offchain_result =
-            abi_encode_offchain_result_with_metadata(&job_inputs, &raw_output).unwrap();
-
-        // Sign the message
-        let private_key_hex = env::var("COPROCESSOR_OPERATOR_PRIVATE_KEY")
-            .expect("COPROCESSOR_OPERATOR_PRIVATE_KEY not set in .env file");
-        let decoded = hex::decode(private_key_hex).unwrap(); // Replace with your actual private key
-        let signer = K256LocalSigner::from_slice(&decoded).unwrap();
-        let signature = signer.sign_message(&encoded_offchain_result).await.unwrap();
-
-        println!("Encoded offchain result: {}", hex::encode(&encoded_offchain_result));
-        println!("Signature for encoded offchain result: {}", hex::encode(signature.as_bytes()));
-    }
-}
-
-type AddressEncodeable = sol! {
-    address
-};
-
-fn abi_encode_address(address: Address) -> Vec<u8> {
-    AddressEncodeable::abi_encode(&address)
-=======
->>>>>>> 26002e90
 }
 
 type AddressWithBalance = sol! {
