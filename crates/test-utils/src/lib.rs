//! Utilities for setting up tests.

use std::net::TcpListener;

use alloy::{
    network::EthereumWallet,
    node_bindings::{Anvil, AnvilInstance},
    primitives::{utils::keccak256, Address, U256},
    providers::{ext::AnvilApi, ProviderBuilder},
    signers::{local::PrivateKeySigner, Signer},
    sol,
    sol_types::{SolType, SolValue},
};
use contracts::{
    job_manager::JobManager, mock_consumer::MockConsumer,
    transparent_upgradeable_proxy::TransparentUpgradeableProxy,
};
use proto::JobStatus;
use rand::Rng;
use sha2::{Digest, Sha256};
use tokio::time::{sleep, Duration};
use tracing_subscriber::EnvFilter;
use zkvm_executor::service::abi_encode_result_with_metadata;

/// Max cycles that the `MockContract` calls create job with.
pub const MOCK_CONTRACT_MAX_CYCLES: u64 = 1_000_000;

/// Localhost IP address
pub const LOCALHOST: &str = "127.0.0.1";

/// Initialize a tracing subscriber for tests. Use `RUSTLOG` to set the filter level.
/// If the tracing subscriber has already been initialized in a previous test, this 
/// function will silently fail due to `try_init()`, which does not reinitialize
/// the subscriber if one is already set.
pub fn test_tracing() {
    let _ = tracing_subscriber::fmt()
        .with_env_filter(EnvFilter::from_default_env())
        .with_writer(std::io::stderr)
        .try_init();
}

/// Find a free port on localhost.
pub fn get_localhost_port() -> u16 {
    let mut rng = rand::thread_rng();

    for _ in 0..64 {
        let port = rng.gen_range(49152..65535);
        if TcpListener::bind((LOCALHOST, port)).is_ok() {
            return port;
        }
    }

    panic!("no port found after 64 attempts");
}

/// Sleep until the given port is bound.
pub async fn sleep_until_bound(port: u16) {
    for _ in 0..16 {
        if TcpListener::bind((LOCALHOST, port)).is_err() {
            return;
        }

        sleep(Duration::from_secs(1)).await;
    }

    panic!("localhost:{port} was not successfully bound");
}

/// Output from [`anvil_with_contracts`]
#[derive(Debug)]
pub struct TestAnvil {
    /// Anvil instance
    pub anvil: AnvilInstance,
    /// Address of the job manager contract
    pub job_manager: Address,
    /// Relayer private key
    pub relayer: PrivateKeySigner,
    /// Coprocessor operator private key
    pub coprocessor_operator: PrivateKeySigner,
    /// Address of the mock consumer contract
    pub mock_consumer: Address,
}

/// Setup an anvil instance with job manager contracts.
pub async fn anvil_with_contracts() -> TestAnvil {
    // Ensure the anvil instance will not collide with anything already running on the OS
    let port = get_localhost_port();
    // Set block time to 0.01 seconds - I WANNA GO FAST MOM
    let anvil = Anvil::new().block_time_f64(0.01).port(port).try_spawn().unwrap();

    let initial_owner: PrivateKeySigner = anvil.keys()[0].clone().into();
    let relayer: PrivateKeySigner = anvil.keys()[1].clone().into();
    let coprocessor_operator: PrivateKeySigner = anvil.keys()[2].clone().into();
    let proxy_admin: PrivateKeySigner = anvil.keys()[3].clone().into();
    let consumer_owner: PrivateKeySigner = anvil.keys()[4].clone().into();
    let offchain_signer: PrivateKeySigner = anvil.keys()[5].clone().into();

    let initial_owner_wallet = EthereumWallet::from(initial_owner.clone());
    let consumer_owner_wallet = EthereumWallet::from(consumer_owner.clone());

    let rpc_url = anvil.endpoint();
    let provider = ProviderBuilder::new()
        .with_recommended_fillers()
        .wallet(initial_owner_wallet.clone())
        .on_http(rpc_url.parse().unwrap());

    // configure anvil over rpc
    // note: we can also configure the url in the future
    provider.anvil_set_logging(true).await.unwrap();
    provider.anvil_set_auto_mine(true).await.unwrap();

    // Deploy the JobManager implementation contract
    let job_manager_implementation = JobManager::deploy(&provider).await.unwrap();

    // initializeJobManager will be called later when we deploy the proxy
    let initializer = job_manager_implementation.initializeJobManager(
        initial_owner.address(),
        relayer.address(),
        coprocessor_operator.address(),
    );
    let initializer_calldata = initializer.calldata();

    // Deploy a proxy contract for JobManager
    let proxy = TransparentUpgradeableProxy::deploy(
        &provider,
        *job_manager_implementation.address(),
        proxy_admin.address(),
        initializer_calldata.clone(),
    )
    .await
    .unwrap();

    let job_manager = *proxy.address();

    let consumer_provider = ProviderBuilder::new()
        .with_recommended_fillers()
        .wallet(consumer_owner_wallet)
        .on_http(rpc_url.parse().unwrap());

    // Deploy the mock consumer contract. This can take jobs and accept results.
    let initial_max_nonce = 0;
    let mock_consumer = MockConsumer::deploy(
        consumer_provider,
        job_manager,
        offchain_signer.address(),
        initial_max_nonce,
    )
    .await
    .unwrap();
    let mock_consumer = *mock_consumer.address();

    TestAnvil { anvil, job_manager, relayer, coprocessor_operator, mock_consumer }
}

/// A mock address to use as input to the mock contract function calls
pub fn mock_contract_input_addr() -> Address {
    Address::default()
}

/// Mock raw output from the zkvm program for the mock consumer contract
pub fn mock_raw_output() -> Vec<u8> {
    (mock_contract_input_addr(), U256::default()).abi_encode()
}

/// Create a pending Job that has a signed result from the zkvm operator.
///
/// The result here will be decodable by the `MockConsumer` contract and have
/// a valid signature from the zkvm operator.
pub async fn mock_consumer_pending_job(
    nonce: u8,
    operator: PrivateKeySigner,
    mock_consumer: Address,
) -> proto::Job {
    let bytes = vec![nonce; 32];
    let addr = mock_contract_input_addr();
    let raw_output = mock_raw_output();

    let inputs = proto::JobInputs {
<<<<<<< HEAD
        job_key: Sha256::digest(&i.to_be_bytes()).to_vec(),
        job_id: Some(i as u32),
=======
        job_id: get_job_id(nonce.into(), mock_consumer).to_vec(),
>>>>>>> e4799cd2
        max_cycles: MOCK_CONTRACT_MAX_CYCLES,
        program_verifying_key: bytes.clone(),
        program_input: addr.abi_encode(),
        vm_type: 1,
        program_elf: bytes.clone(),
    };

    let result_with_meta = abi_encode_result_with_metadata(&inputs, &raw_output).unwrap();
    let operator_signature =
        operator.sign_message(&result_with_meta).await.unwrap().as_bytes().to_vec();

    let job = proto::Job {
        id: inputs.job_id,
        nonce: None,
        max_cycles: inputs.max_cycles,
        program_verifying_key: inputs.program_verifying_key,
        input: inputs.program_input,
        request_signature: vec![],
        result: result_with_meta,
        status: Some(JobStatus {
            status: proto::JobStatusType::Pending as i32,
            failure_reason: None,
            retries: 0,
        }),
        contract_address: mock_consumer.abi_encode(),
        zkvm_operator_signature: operator_signature,
        zkvm_operator_address: operator.address().to_checksum(None).as_bytes().to_vec(),
    };

    job
}

/// Returns the job ID hash for a given nonce and consumer address.
pub fn get_job_id(nonce: u64, consumer: Address) -> [u8; 32] {
    keccak256(abi_encode_nonce_and_consumer(nonce, consumer)).into()
}

type NonceAndConsumer = sol! {
    tuple(uint64, address)
};

fn abi_encode_nonce_and_consumer(nonce: u64, consumer: Address) -> Vec<u8> {
    NonceAndConsumer::abi_encode_packed(&(nonce, consumer))
}<|MERGE_RESOLUTION|>--- conflicted
+++ resolved
@@ -15,7 +15,7 @@
     job_manager::JobManager, mock_consumer::MockConsumer,
     transparent_upgradeable_proxy::TransparentUpgradeableProxy,
 };
-use proto::JobStatus;
+use proto::{Job, JobInputs, JobStatus, JobStatusType, RequestType};
 use rand::Rng;
 use sha2::{Digest, Sha256};
 use tokio::time::{sleep, Duration};
@@ -29,7 +29,7 @@
 pub const LOCALHOST: &str = "127.0.0.1";
 
 /// Initialize a tracing subscriber for tests. Use `RUSTLOG` to set the filter level.
-/// If the tracing subscriber has already been initialized in a previous test, this 
+/// If the tracing subscriber has already been initialized in a previous test, this
 /// function will silently fail due to `try_init()`, which does not reinitialize
 /// the subscriber if one is already set.
 pub fn test_tracing() {
@@ -170,39 +170,35 @@
     nonce: u8,
     operator: PrivateKeySigner,
     mock_consumer: Address,
-) -> proto::Job {
+) -> Job {
     let bytes = vec![nonce; 32];
     let addr = mock_contract_input_addr();
     let raw_output = mock_raw_output();
 
-    let inputs = proto::JobInputs {
-<<<<<<< HEAD
-        job_key: Sha256::digest(&i.to_be_bytes()).to_vec(),
-        job_id: Some(i as u32),
-=======
+    let inputs = JobInputs {
         job_id: get_job_id(nonce.into(), mock_consumer).to_vec(),
->>>>>>> e4799cd2
         max_cycles: MOCK_CONTRACT_MAX_CYCLES,
         program_verifying_key: bytes.clone(),
         program_input: addr.abi_encode(),
         vm_type: 1,
         program_elf: bytes.clone(),
+        request_type: RequestType::Onchain as i32,
     };
 
     let result_with_meta = abi_encode_result_with_metadata(&inputs, &raw_output).unwrap();
     let operator_signature =
         operator.sign_message(&result_with_meta).await.unwrap().as_bytes().to_vec();
 
-    let job = proto::Job {
+    let job = Job {
         id: inputs.job_id,
-        nonce: None,
+        nonce: 1,
         max_cycles: inputs.max_cycles,
         program_verifying_key: inputs.program_verifying_key,
         input: inputs.program_input,
         request_signature: vec![],
         result: result_with_meta,
         status: Some(JobStatus {
-            status: proto::JobStatusType::Pending as i32,
+            status: JobStatusType::Pending as i32,
             failure_reason: None,
             retries: 0,
         }),
