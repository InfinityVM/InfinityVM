//! gRPC service implementation.

use alloy::{
    primitives::{keccak256, Address, Signature},
    signers::Signer,
};
use base64::prelude::*;
use proto::{
    CreateElfRequest, CreateElfResponse, ExecuteRequest, ExecuteResponse, JobInputs, RequestType,
    VmType,
};
use std::marker::Send;
use zkvm::Zkvm;

use alloy::{sol, sol_types::SolType};
use tracing::{error, info, instrument};

/// Zkvm executor errors
#[derive(thiserror::Error, Debug)]
pub enum Error {
    /// Error with Alloy signer
    #[error("signer error: {0}")]
    Signer(#[from] alloy::signers::Error),
    /// Invalid VM type
    #[error("invalid VM type")]
    InvalidVmType,
    /// Could not find ELF for VM type
    #[error("could not find elf for vm={0}")]
    ElfNotFound(String),
    /// Invalid verifying key
    #[error("bad verifying key {0}")]
    InvalidVerifyingKey(String),
    /// Could not derive verifying key
    #[error("failed to derive verifying key {0}")]
    VerifyingKeyDerivationFailed(String),
    /// Error with zkvm execution
    #[error("zkvm execute error: {0}")]
    ZkvmExecuteFailed(#[from] zkvm::Error),
    /// Error converting job ID
    #[error("job id conversion error")]
    JobIdConversion,
    /// Error parsing request type
    #[error("error parsing request type")]
    RequestTypeParse,
}

///  The implementation of the `ZkvmExecutor` trait
/// TODO(zeke): do we want to make this generic over executor?
#[derive(Debug, Clone)]
pub struct ZkvmExecutorService<S> {
    signer: S,
    chain_id: Option<u64>,
}

impl<S> ZkvmExecutorService<S>
where
    S: Signer<Signature> + Send + Sync + 'static + Clone,
{
    /// Create a new zkvm executor service
    pub const fn new(signer: S, chain_id: Option<u64>) -> Self {
        Self { signer, chain_id }
    }

    /// Returns the address of the signer
    pub fn signer_address(&self) -> Address {
        self.signer.address()
    }

    /// Checksum address (hex string), as bytes.
    fn address_checksum_bytes(&self) -> Vec<u8> {
        self.signer.address().to_checksum(self.chain_id).as_bytes().to_vec()
    }

    /// Returns an RLP encoded signature over `eip191_hash_message(msg)`
    async fn sign_message(&self, msg: &[u8]) -> Result<Vec<u8>, Error> {
        self.signer.sign_message(msg).await.map(|sig| sig.as_bytes().to_vec()).map_err(Into::into)
    }

    /// Returns the VM and VM type (enum) for the given VM type (i32)
    fn vm(&self, vm_type: i32) -> Result<(Box<dyn Zkvm + Send>, VmType), Error> {
        let vm_type = VmType::try_from(vm_type).map_err(|_| Error::InvalidVmType)?;
        let vm: Box<dyn Zkvm + Send> = match vm_type {
            VmType::Risc0 => Box::new(zkvm::Risc0),
            VmType::Sp1 => unimplemented!("https://github.com/Ethos-Works/InfinityVM/issues/120"),
        };

        Ok((vm, vm_type))
    }

    /// Checks the verifying key, executes a program on the given inputs, and returns signed output.
    /// This handler can be called directly.
    pub async fn execute_handler(&self, request: ExecuteRequest) -> Result<ExecuteResponse, Error> {
        let inputs = request.inputs.expect("todo");
        let base64_verifying_key = BASE64_STANDARD.encode(inputs.program_verifying_key.as_slice());
        let (vm, vm_type) = self.vm(inputs.vm_type)?;
        info!(
            job_id = ?inputs.job_id.clone(),
            vm_type = vm_type.as_str_name(),
            verifying_key = base64_verifying_key,
            "new job received"
        );

        if !vm
            .is_correct_verifying_key(&inputs.program_elf, &inputs.program_verifying_key)
            .expect("todo")
        {
            return Err(Error::InvalidVerifyingKey(format!(
                "bad verifying key {}",
                base64_verifying_key,
            )));
        }

        let raw_output = vm
            .execute(&inputs.program_elf, &inputs.program_input, inputs.max_cycles)
            .map_err(Error::ZkvmExecuteFailed)?;

        let result_with_metadata = match RequestType::try_from(inputs.request_type) {
            Ok(RequestType::Onchain) => abi_encode_result_with_metadata(&inputs, &raw_output)?,
            Ok(RequestType::Offchain) => {
                abi_encode_offchain_result_with_metadata(&inputs, &raw_output)?
            }
            Err(_) => {
                return Err(Error::RequestTypeParse);
            }
        };

        let zkvm_operator_signature = self.sign_message(&result_with_metadata).await?;

        info!(
            job_id = ?inputs.job_id.clone(),
            vm_type = vm_type.as_str_name(),
            verifying_key = base64_verifying_key,
            raw_output = BASE64_STANDARD.encode(raw_output.as_slice()),
            "job complete"
        );

        let response = ExecuteResponse {
<<<<<<< HEAD
=======
            inputs: Some(inputs),
>>>>>>> 0da8cb28
            result_with_metadata,
            zkvm_operator_address: self.address_checksum_bytes(),
            zkvm_operator_signature,
        };

        Ok(response)
    }

    /// Derives and returns verifying key for the given program ELF.
    /// This handler can be called directly.
    pub async fn create_elf_handler(
        &self,
        request: CreateElfRequest,
    ) -> Result<CreateElfResponse, Error> {
        let (vm, vm_type) = self.vm(request.vm_type)?;

        let verifying_key = vm
            .derive_verifying_key(&request.program_elf)
            .map_err(|e| Error::VerifyingKeyDerivationFailed(e.to_string()))?;

        let base64_verifying_key = BASE64_STANDARD.encode(verifying_key.as_slice());

        info!(
            vm_type = vm_type.as_str_name(),
            verifying_key = base64_verifying_key,
            "new elf program"
        );

        let response = CreateElfResponse { verifying_key };

        Ok(response)
    }
}

#[tonic::async_trait]
impl<S> proto::zkvm_executor_server::ZkvmExecutor for ZkvmExecutorService<S>
where
    S: Signer<Signature> + Send + Sync + Clone + 'static,
{
    #[instrument(skip(self, request), err(Debug))]
    async fn execute(
        &self,
        request: tonic::Request<ExecuteRequest>,
    ) -> Result<tonic::Response<ExecuteResponse>, tonic::Status> {
        let msg = request.into_inner();
        let response = self
            .execute_handler(msg)
            .await
            .map_err(|e| tonic::Status::internal(format!("error in execute {e}")))?;
        Ok(tonic::Response::new(response))
    }

    #[instrument(skip(self, tonic_request), err(Debug))]
    async fn create_elf(
        &self,
        tonic_request: tonic::Request<CreateElfRequest>,
    ) -> Result<tonic::Response<CreateElfResponse>, tonic::Status> {
        let request = tonic_request.into_inner();
        let response = self
            .create_elf_handler(request)
            .await
            .map_err(|e| tonic::Status::internal(format!("error in create_elf {e}")))?;
        Ok(tonic::Response::new(response))
    }
}

/// The payload that gets signed to signify that the zkvm executor has faithfully
/// executed the job. Also the result payload the job manager contract expects.
///
/// tuple(JobID,ProgramInputHash,MaxCycles,VerifyingKey,RawOutput)
pub type ResultWithMetadata = sol! {
    tuple(bytes32,bytes32,uint64,bytes,bytes)
};

/// The payload that gets signed to signify that the zkvm executor has faithfully
/// executed an offchain job. Also the result payload the job manager contract expects.
///
/// tuple(ProgramInputHash,MaxCycles,VerifyingKey,RawOutput)
pub type OffchainResultWithMetadata = sol! {
    tuple(bytes32,uint64,bytes,bytes)
};

/// Returns an ABI-encoded result with metadata. This ABI-encoded response will be
/// signed by the operator.
pub fn abi_encode_result_with_metadata(i: &JobInputs, raw_output: &[u8]) -> Result<Vec<u8>, Error> {
    let program_input_hash = keccak256(&i.program_input);

    let job_id: [u8; 32] = i.job_id.clone().try_into().map_err(|_| Error::JobIdConversion)?;

    Ok(ResultWithMetadata::abi_encode_params(&(
        job_id,
        program_input_hash,
        i.max_cycles,
        &i.program_verifying_key,
        raw_output,
    )))
}

/// Returns an ABI-encoded offchain result with metadata. This ABI-encoded response will be
/// signed by the operator.
pub fn abi_encode_offchain_result_with_metadata(
    i: &JobInputs,
    raw_output: &[u8],
) -> Result<Vec<u8>, Error> {
    let program_input_hash = keccak256(&i.program_input);

    Ok(OffchainResultWithMetadata::abi_encode_params(&(
        program_input_hash,
        i.max_cycles,
        &i.program_verifying_key,
        raw_output,
    )))
}<|MERGE_RESOLUTION|>--- conflicted
+++ resolved
@@ -135,10 +135,6 @@
         );
 
         let response = ExecuteResponse {
-<<<<<<< HEAD
-=======
-            inputs: Some(inputs),
->>>>>>> 0da8cb28
             result_with_metadata,
             zkvm_operator_address: self.address_checksum_bytes(),
             zkvm_operator_signature,
