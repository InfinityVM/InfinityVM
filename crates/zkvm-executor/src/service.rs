//! gRPC service implementation.

use alloy::{
    primitives::{keccak256, Address, Signature},
    signers::Signer,
};
use base64::prelude::*;
<<<<<<< HEAD
use proto::VmType;
=======
use proto::{
    CreateElfRequest, CreateElfResponse, ExecuteRequest, ExecuteResponse, JobInputs, VmType,
};
>>>>>>> 897601a6
use std::marker::Send;
use zkvm::Zkvm;

use alloy::{sol, sol_types::SolType};
use tracing::{error, info, instrument};

/// Zkvm executor errors
#[derive(thiserror::Error, Debug)]
pub enum Error {
    /// Error with Alloy signer
    #[error("signer error: {0}")]
    Signer(#[from] alloy::signers::Error),
    /// Invalid VM type
    #[error("invalid VM type")]
    InvalidVmType,
    /// Could not find ELF for VM type
    #[error("could not find elf for vm={0}")]
    ElfNotFound(String),
    /// Invalid verifying key
    #[error("bad verifying key {0}")]
    InvalidVerifyingKey(String),
    /// Could not derive verifying key
    #[error("failed to derive verifying key {0}")]
    VerifyingKeyDerivationFailed(String),
    /// Error with zkvm execution
    #[error("zkvm execute error: {0}")]
    ZkvmExecuteFailed(#[from] zkvm::Error),
    /// Error converting job ID
    #[error("job id conversion error")]
    JobIdConversion,
}

///  The implementation of the `ZkvmExecutor` trait
/// TODO(zeke): do we want to make this generic over executor?
#[derive(Debug, Clone)]
pub struct ZkvmExecutorService<S> {
    signer: S,
    chain_id: Option<u64>,
}

pub struct ExecuteInputs {
    
}

impl<S> ZkvmExecutorService<S>
where
    S: Signer<Signature> + Send + Sync + 'static + Clone,
{
    /// Create a new zkvm executor service
    pub const fn new(signer: S, chain_id: Option<u64>) -> Self {
        Self { signer, chain_id }
    }

    /// Returns the address of the signer
    pub fn signer_address(&self) -> Address {
        self.signer.address()
    }

    /// Checksum address (hex string), as bytes.
    fn address_checksum_bytes(&self) -> Vec<u8> {
        self.signer.address().to_checksum(self.chain_id).as_bytes().to_vec()
    }

    /// Returns an RLP encoded signature over `eip191_hash_message(msg)`
    async fn sign_message(&self, msg: &[u8]) -> Result<Vec<u8>, Error> {
        self.signer.sign_message(msg).await.map(|sig| sig.as_bytes().to_vec()).map_err(Into::into)
    }

    /// Returns the VM and VM type (enum) for the given VM type (i32)
    fn vm(&self, vm_type: i32) -> Result<(Box<dyn Zkvm + Send>, VmType), Error> {
        let vm_type = VmType::try_from(vm_type).map_err(|_| Error::InvalidVmType)?;
        let vm: Box<dyn Zkvm + Send> = match vm_type {
            VmType::Risc0 => Box::new(zkvm::Risc0),
            VmType::Sp1 => unimplemented!("https://github.com/Ethos-Works/InfinityVM/issues/120"),
        };

        Ok((vm, vm_type))
    }

    /// Checks the verifying key, executes a program on the given inputs, and returns signed output.
    /// This handler can be called directly.
    pub async fn execute_handler(&self, request: ExecuteRequest) -> Result<ExecuteResponse, Error> {
        let inputs = request.inputs.expect("todo");
        let base64_program_id = BASE64_STANDARD.encode(inputs.program_id.as_slice());
        let (vm, vm_type) = self.vm(inputs.vm_type)?;
        info!(
            job_id = ?inputs.job_id.clone(),
            vm_type = vm_type.as_str_name(),
            program_id = base64_program_id,
            "new job received"
        );

        if !vm.is_correct_verifying_key(&inputs.program_elf, &inputs.program_id).expect("todo") {
            return Err(Error::InvalidVerifyingKey(format!(
                "bad verifying key {}",
                base64_program_id,
            )));
        }

        let raw_output = vm
            .execute(&inputs.program_elf, &inputs.program_input, inputs.max_cycles)
            .map_err(Error::ZkvmExecuteFailed)?;

        let result_with_metadata = abi_encode_result_with_metadata(&inputs, &raw_output)?;
        let zkvm_operator_signature = self.sign_message(&result_with_metadata).await?;

        info!(
            job_id = ?inputs.job_id.clone(),
            vm_type = vm_type.as_str_name(),
            program_id = base64_program_id,
            raw_output = BASE64_STANDARD.encode(raw_output.as_slice()),
            "job complete"
        );

        let response = ExecuteResponse {
            result_with_metadata,
            zkvm_operator_signature,
        };

        Ok(response)
    }

    /// Derives and returns program ID (verifying key) for the
    /// given program ELF. This handler can be called directly.
    pub async fn create_elf_handler(
        &self,
        request: CreateElfRequest,
    ) -> Result<CreateElfResponse, Error> {
        let (vm, vm_type) = self.vm(request.vm_type)?;

        let program_id = vm
            .derive_verifying_key(&request.program_elf)
            .map_err(|e| Error::VerifyingKeyDerivationFailed(e.to_string()))?;

        let base64_program_id = BASE64_STANDARD.encode(program_id.as_slice());

        info!(vm_type = vm_type.as_str_name(), program_id = base64_program_id, "new elf program");

        let response = CreateElfResponse { program_id };

        Ok(response)
    }
}

#[tonic::async_trait]
impl<S> proto::zkvm_executor_server::ZkvmExecutor for ZkvmExecutorService<S>
where
    S: Signer<Signature> + Send + Sync + Clone + 'static,
{
    #[instrument(skip(self, request), err(Debug))]
    async fn execute(
        &self,
        request: tonic::Request<ExecuteRequest>,
    ) -> Result<tonic::Response<ExecuteResponse>, tonic::Status> {
        let msg = request.into_inner();
        let response = self
            .execute_handler(msg)
            .await
            .map_err(|e| tonic::Status::internal(format!("error in execute {e}")))?;
        Ok(tonic::Response::new(response))
    }

    #[instrument(skip(self, tonic_request), err(Debug))]
    async fn create_elf(
        &self,
        tonic_request: tonic::Request<CreateElfRequest>,
    ) -> Result<tonic::Response<CreateElfResponse>, tonic::Status> {
        let request = tonic_request.into_inner();
        let response = self
            .create_elf_handler(request)
            .await
            .map_err(|e| tonic::Status::internal(format!("error in create_elf {e}")))?;
        Ok(tonic::Response::new(response))
    }
}

/// The payload that gets signed to signify that the zkvm executor has faithfully
/// executed the job. Also the result payload the job manager contract expects.
///
/// tuple(JobID,ProgramInputHash,MaxCycles,ProgramID,RawOutput)
pub type ResultWithMetadata = sol! {
    tuple(bytes32,bytes32,uint64,bytes,bytes)
};

/// Returns an ABI-encoded result with metadata. This ABI-encoded response will be
/// signed by the operator.
pub fn abi_encode_result_with_metadata(i: &JobInputs, raw_output: &[u8]) -> Result<Vec<u8>, Error> {
    let program_input_hash = keccak256(&i.program_input);

    let job_id: [u8; 32] = i.job_id.clone().try_into().map_err(|_| Error::JobIdConversion)?;

    Ok(ResultWithMetadata::abi_encode_params(&(
        job_id,
        program_input_hash,
        i.max_cycles,
<<<<<<< HEAD
        &i.program_id,
=======
        &i.program_verifying_key,
>>>>>>> 897601a6
        raw_output,
    )))
}<|MERGE_RESOLUTION|>--- conflicted
+++ resolved
@@ -5,13 +5,10 @@
     signers::Signer,
 };
 use base64::prelude::*;
-<<<<<<< HEAD
-use proto::VmType;
-=======
 use proto::{
-    CreateElfRequest, CreateElfResponse, ExecuteRequest, ExecuteResponse, JobInputs, VmType,
+    CreateElfRequest, CreateElfResponse, ExecuteRequest, ExecuteResponse, JobInputs, RequestType,
+    VmType,
 };
->>>>>>> 897601a6
 use std::marker::Send;
 use zkvm::Zkvm;
 
@@ -207,11 +204,23 @@
         job_id,
         program_input_hash,
         i.max_cycles,
-<<<<<<< HEAD
-        &i.program_id,
-=======
         &i.program_verifying_key,
->>>>>>> 897601a6
+        raw_output,
+    )))
+}
+
+/// Returns an ABI-encoded offchain result with metadata. This ABI-encoded response will be
+/// signed by the operator.
+pub fn abi_encode_offchain_result_with_metadata(
+    i: &JobInputs,
+    raw_output: &[u8],
+) -> Result<Vec<u8>, Error> {
+    let program_input_hash = keccak256(&i.program_input);
+
+    Ok(OffchainResultWithMetadata::abi_encode_params(&(
+        program_input_hash,
+        i.max_cycles,
+        &i.program_verifying_key,
         raw_output,
     )))
 }