--- conflicted
+++ resolved
@@ -67,14 +67,9 @@
     /// Returns the VM and VM type (enum) for the given VM type (i32)
     fn vm(&self, vm_type: VmType) -> Result<Box<dyn Zkvm + Send>, Error> {
         let vm: Box<dyn Zkvm + Send> = match vm_type {
-<<<<<<< HEAD
-            VmType::Risc0 => Box::new(zkvm::Risc0),
-            VmType::Sp1 => Box::new(zkvm::Sp1),
+            VmType::Risc0 => Box::new(ivm_zkvm::Risc0),
+            VmType::Sp1 => Box::new(ivm_zkvm::Sp1),
             // VmType::Sp1Executor => Box::new(zkvm::Sp1Executor),
-=======
-            VmType::Risc0 => Box::new(ivm_zkvm::Risc0),
-            VmType::Sp1 => unimplemented!("https://github.com/InfinityVM/InfinityVM/issues/120"),
->>>>>>> 46f2d9bb
         };
 
         Ok(vm)
