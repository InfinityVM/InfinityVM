//! gRPC service implementation.

use alloy::{
    primitives::{keccak256, Address, Signature},
    signers::Signer,
};
use base64::prelude::*;
<<<<<<< HEAD
use proto::VmType;
=======
use proto::{
    CreateElfRequest, CreateElfResponse, ExecuteRequest, ExecuteResponse, JobInputs, VmType,
};
>>>>>>> 26002e90
use std::marker::Send;
use zkvm::Zkvm;

use alloy::{sol, sol_types::SolType};
use tracing::{error, info, instrument};

/// Zkvm executor errors
#[derive(thiserror::Error, Debug)]
pub enum Error {
    /// Error with Alloy signer
    #[error("signer error: {0}")]
    Signer(#[from] alloy::signers::Error),
    /// Invalid VM type
    #[error("invalid VM type")]
    InvalidVmType,
    /// Could not find ELF for VM type
    #[error("could not find elf for vm={0}")]
    ElfNotFound(String),
    /// Invalid verifying key
    #[error("bad verifying key {0}")]
    InvalidVerifyingKey(String),
    /// Could not derive verifying key
    #[error("failed to derive verifying key {0}")]
    VerifyingKeyDerivationFailed(String),
    /// Error with zkvm execution
    #[error("zkvm execute error: {0}")]
    ZkvmExecuteFailed(#[from] zkvm::Error),
    /// Error converting job ID
    #[error("job id conversion error")]
    JobIdConversion,
}

///  The implementation of the `ZkvmExecutor` trait
/// TODO(zeke): do we want to make this generic over executor?
#[derive(Debug, Clone)]
pub struct ZkvmExecutorService<S> {
    signer: S,
    chain_id: Option<u64>,
}

pub struct ExecuteInputs {
    
}

impl<S> ZkvmExecutorService<S>
where
    S: Signer<Signature> + Send + Sync + 'static + Clone,
{
    /// Create a new zkvm executor service
    pub const fn new(signer: S, chain_id: Option<u64>) -> Self {
        Self { signer, chain_id }
    }

    /// Returns the address of the signer
    pub fn signer_address(&self) -> Address {
        self.signer.address()
    }

    /// Checksum address (hex string), as bytes.
    fn address_checksum_bytes(&self) -> Vec<u8> {
        self.signer.address().to_checksum(self.chain_id).as_bytes().to_vec()
    }

    /// Returns an RLP encoded signature over `eip191_hash_message(msg)`
    async fn sign_message(&self, msg: &[u8]) -> Result<Vec<u8>, Error> {
        self.signer.sign_message(msg).await.map(|sig| sig.as_bytes().to_vec()).map_err(Into::into)
    }

    /// Returns the VM and VM type (enum) for the given VM type (i32)
    fn vm(&self, vm_type: i32) -> Result<(Box<dyn Zkvm + Send>, VmType), Error> {
        let vm_type = VmType::try_from(vm_type).map_err(|_| Error::InvalidVmType)?;
        let vm: Box<dyn Zkvm + Send> = match vm_type {
            VmType::Risc0 => Box::new(zkvm::Risc0),
            VmType::Sp1 => unimplemented!("https://github.com/Ethos-Works/InfinityVM/issues/120"),
        };

        Ok((vm, vm_type))
    }

    /// Checks the verifying key, executes a program on the given inputs, and returns signed output.
    /// This handler can be called directly.
    pub async fn execute_handler(&self, request: ExecuteRequest) -> Result<ExecuteResponse, Error> {
        let inputs = request.inputs.expect("todo");
        let base64_program_id = BASE64_STANDARD.encode(inputs.program_id.as_slice());
        let (vm, vm_type) = self.vm(inputs.vm_type)?;
        info!(
            job_id = ?inputs.job_id.clone(),
            vm_type = vm_type.as_str_name(),
            program_id = base64_program_id,
            "new job received"
        );

        if !vm.is_correct_verifying_key(&inputs.program_elf, &inputs.program_id).expect("todo") {
            return Err(Error::InvalidVerifyingKey(format!(
                "bad verifying key {}",
                base64_program_id,
            )));
        }

        let raw_output = vm
            .execute(&inputs.program_elf, &inputs.program_input, inputs.max_cycles)
            .map_err(Error::ZkvmExecuteFailed)?;

        let result_with_metadata = abi_encode_result_with_metadata(&inputs, &raw_output)?;
        let zkvm_operator_signature = self.sign_message(&result_with_metadata).await?;

        info!(
            job_id = ?inputs.job_id.clone(),
            vm_type = vm_type.as_str_name(),
            program_id = base64_program_id,
            raw_output = BASE64_STANDARD.encode(raw_output.as_slice()),
            "job complete"
        );

        let response = ExecuteResponse {
            result_with_metadata,
            zkvm_operator_signature,
        };

        Ok(response)
    }

    /// Derives and returns program ID (verifying key) for the
    /// given program ELF. This handler can be called directly.
    pub async fn create_elf_handler(
        &self,
        request: CreateElfRequest,
    ) -> Result<CreateElfResponse, Error> {
        let (vm, vm_type) = self.vm(request.vm_type)?;

        let program_id = vm
            .derive_verifying_key(&request.program_elf)
            .map_err(|e| Error::VerifyingKeyDerivationFailed(e.to_string()))?;

        let base64_program_id = BASE64_STANDARD.encode(program_id.as_slice());

        info!(vm_type = vm_type.as_str_name(), program_id = base64_program_id, "new elf program");

        let response = CreateElfResponse { program_id };

        Ok(response)
    }
}

#[tonic::async_trait]
impl<S> proto::zkvm_executor_server::ZkvmExecutor for ZkvmExecutorService<S>
where
    S: Signer<Signature> + Send + Sync + Clone + 'static,
{
    #[instrument(skip(self, request), err(Debug))]
    async fn execute(
        &self,
        request: tonic::Request<ExecuteRequest>,
    ) -> Result<tonic::Response<ExecuteResponse>, tonic::Status> {
        let msg = request.into_inner();
        let response = self
            .execute_handler(msg)
            .await
            .map_err(|e| tonic::Status::internal(format!("error in execute {e}")))?;
        Ok(tonic::Response::new(response))
    }

    #[instrument(skip(self, tonic_request), err(Debug))]
    async fn create_elf(
        &self,
        tonic_request: tonic::Request<CreateElfRequest>,
    ) -> Result<tonic::Response<CreateElfResponse>, tonic::Status> {
        let request = tonic_request.into_inner();
        let response = self
            .create_elf_handler(request)
            .await
            .map_err(|e| tonic::Status::internal(format!("error in create_elf {e}")))?;
        Ok(tonic::Response::new(response))
    }
}

/// The payload that gets signed to signify that the zkvm executor has faithfully
/// executed the job. Also the result payload the job manager contract expects.
///
/// tuple(JobID,ProgramInputHash,MaxCycles,VerifyingKey,RawOutput)
pub type ResultWithMetadata = sol! {
    tuple(bytes32,bytes32,uint64,bytes,bytes)
};

/// Returns an ABI-encoded result with metadata. This ABI-encoded response will be
/// signed by the operator.
pub fn abi_encode_result_with_metadata(i: &JobInputs, raw_output: &[u8]) -> Result<Vec<u8>, Error> {
    let program_input_hash = keccak256(&i.program_input);

    let job_id: [u8; 32] = i.job_id.clone().try_into().map_err(|_| Error::JobIdConversion)?;

    Ok(ResultWithMetadata::abi_encode_params(&(
        job_id,
        program_input_hash,
        i.max_cycles,
        &i.program_id,
        raw_output,
    )))
<<<<<<< HEAD
}

/// Returns an ABI-encoded offchain result with metadata. This ABI-encoded response will be
/// signed by the operator.
pub fn abi_encode_offchain_result_with_metadata(
    i: &JobInputs,
    raw_output: &[u8],
) -> Result<Vec<u8>, Error> {
    let program_input_hash = keccak256(&i.program_input);

    Ok(OffchainResultWithMetadata::abi_encode_params(&(
        program_input_hash,
        i.max_cycles,
        &i.program_id,
        raw_output,
    )))
=======
>>>>>>> 26002e90
}<|MERGE_RESOLUTION|>--- conflicted
+++ resolved
@@ -5,13 +5,7 @@
     signers::Signer,
 };
 use base64::prelude::*;
-<<<<<<< HEAD
 use proto::VmType;
-=======
-use proto::{
-    CreateElfRequest, CreateElfResponse, ExecuteRequest, ExecuteResponse, JobInputs, VmType,
-};
->>>>>>> 26002e90
 use std::marker::Send;
 use zkvm::Zkvm;
 
@@ -210,23 +204,4 @@
         &i.program_id,
         raw_output,
     )))
-<<<<<<< HEAD
-}
-
-/// Returns an ABI-encoded offchain result with metadata. This ABI-encoded response will be
-/// signed by the operator.
-pub fn abi_encode_offchain_result_with_metadata(
-    i: &JobInputs,
-    raw_output: &[u8],
-) -> Result<Vec<u8>, Error> {
-    let program_input_hash = keccak256(&i.program_input);
-
-    Ok(OffchainResultWithMetadata::abi_encode_params(&(
-        program_input_hash,
-        i.max_cycles,
-        &i.program_id,
-        raw_output,
-    )))
-=======
->>>>>>> 26002e90
 }