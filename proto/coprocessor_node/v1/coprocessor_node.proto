syntax = "proto3";
package coprocessor_node.v1;

import "google/api/annotations.proto";
import "coprocessor_node/v1/job.proto";
import "coprocessor_node/v1/zkvm_executor.proto";

option go_package = "github.com/ethos-works/infinityvm/coprocessor_node/pkg/types";

// Service defines the gRPC service for the coprocessing node.
service CoprocessorNode {
  // SubmitJob defines the gRPC method for submitting a coprocessing job.
  rpc SubmitJob(SubmitJobRequest) returns (SubmitJobResponse) {
    option (google.api.http) = {
      post: "/v1/coprocessor_node/submit_job"
      body: "*"
    };
  }

  // GetResult defines the gRPC method for getting the result of a coprocessing
  // job.
  rpc GetResult(GetResultRequest) returns (GetResultResponse) {
    option (google.api.http).get = "/v1/coprocessor_node/result/{job_id}";
  }

  // SubmitProgram defines the gRPC method for submitting a new program to
  // generate a unique program verification key.
  rpc SubmitProgram(SubmitProgramRequest) returns (SubmitProgramResponse) {
    option (google.api.http) = {
      post: "/v1/coprocessor_node/submit_program"
      body: "*"
    };
  }
}

// SubmitJobRequest defines the request structure to submit a job to the
// coprocessing coprocessor_node.
message SubmitJobRequest {
  // The zkvm job to run.
  Job job = 1;
}

// SubmitJobResponse defines the response structure to submit a job to the
// coprocessing coprocessor_node.
message SubmitJobResponse {
<<<<<<< HEAD
  // Nonce of the job request
  uint64 nonce = 1;
  // The address of the contract to execute a callback with a result with
  bytes contract_address = 2;
=======
  bytes job_id = 1;
>>>>>>> e4799cd2
}

// GetResultRequest defines the request structure to get the result of a
// coprocessing job.
message GetResultRequest {
  bytes job_id = 1;
}

// GetResultResponse defines the response structure to get the result of a
// coprocessing job.
message GetResultResponse {
  Job job = 1;
}

// SubmitProgramRequest defines the request structure to submit a new program,
// which contains the compiled ELF blob.
message SubmitProgramRequest {
  // The compiled zkVM program ELF.
  bytes program_elf = 1;
  // Type of ZKVM to execute
  VmType vm_type = 2;
}

// SubmitProgramResponse defines the response structure to generate a unique
// program verification key.
message SubmitProgramResponse {
  // The ZK program verification key
  bytes program_verifying_key = 1;
}<|MERGE_RESOLUTION|>--- conflicted
+++ resolved
@@ -43,14 +43,7 @@
 // SubmitJobResponse defines the response structure to submit a job to the
 // coprocessing coprocessor_node.
 message SubmitJobResponse {
-<<<<<<< HEAD
-  // Nonce of the job request
-  uint64 nonce = 1;
-  // The address of the contract to execute a callback with a result with
-  bytes contract_address = 2;
-=======
   bytes job_id = 1;
->>>>>>> e4799cd2
 }
 
 // GetResultRequest defines the request structure to get the result of a
