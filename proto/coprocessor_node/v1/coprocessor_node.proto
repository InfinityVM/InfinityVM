syntax = "proto3";
package coprocessor_node.v1;

import "coprocessor_node/v1/job.proto";

option go_package = "github.com/ethos-works/infinityvm/coprocessor_node/pkg/types";

// Service defines the gRPC service for the coprocessing node.
service CoprocessorNode {
  // SubmitJob defines the gRPC method for submitting a coprocessing job.
  rpc SubmitJob(SubmitJobRequest) returns (SubmitJobResponse) {}

<<<<<<< HEAD
=======
  // SubmitStatefulJob defines the gRPC method for submitting a stateful coprocessing job.
  rpc SubmitStatefulJob(SubmitStatefulJobRequest) returns (SubmitStatefulJobResponse) {}

>>>>>>> 92d9a0c1
  // GetResult defines the gRPC method for getting the result of a coprocessing
  // job.
  rpc GetResult(GetResultRequest) returns (GetResultResponse) {}

  // SubmitProgram defines the gRPC method for submitting a new program to
  // generate a unique program verification key.
  rpc SubmitProgram(SubmitProgramRequest) returns (SubmitProgramResponse) {}
}

// Type of ZKVM to execute
enum VmType {
  Risc0 = 0;
  Sp1 = 1;
}

// SubmitJobRequest defines the request structure to submit a job to the
// coprocessing coprocessor_node.
message SubmitJobRequest {
  // ABI-encoded offchain job request
  bytes request = 1;
  // Signature on ABI-encoded offchain job request
  bytes signature = 2;
  // Value of state passed into program (this isn't signed over)
  bytes state = 3;
}

// SubmitJobResponse defines the response structure to submit a job to the
// coprocessing coprocessor_node.
message SubmitJobResponse {
  bytes job_id = 1;
}

// GetResultRequest defines the request structure to get the result of a
// coprocessing job.
message GetResultRequest {
  bytes job_id = 1;
}

// GetResultResponse defines the response structure to get the result of a
// coprocessing job.
message GetResultResponse {
  JobResult job_result = 1;
}

// SubmitProgramRequest defines the request structure to submit a new program,
// which contains the compiled ELF blob.
message SubmitProgramRequest {
  // The compiled zkVM program ELF.
  bytes program_elf = 1;
  // Type of ZKVM to execute
  VmType vm_type = 2;
}

// SubmitProgramResponse defines the response structure to generate a unique
// program verification key.
message SubmitProgramResponse {
  // The ZK program verification key
  bytes program_id = 1;
}<|MERGE_RESOLUTION|>--- conflicted
+++ resolved
@@ -10,12 +10,6 @@
   // SubmitJob defines the gRPC method for submitting a coprocessing job.
   rpc SubmitJob(SubmitJobRequest) returns (SubmitJobResponse) {}
 
-<<<<<<< HEAD
-=======
-  // SubmitStatefulJob defines the gRPC method for submitting a stateful coprocessing job.
-  rpc SubmitStatefulJob(SubmitStatefulJobRequest) returns (SubmitStatefulJobResponse) {}
-
->>>>>>> 92d9a0c1
   // GetResult defines the gRPC method for getting the result of a coprocessing
   // job.
   rpc GetResult(GetResultRequest) returns (GetResultResponse) {}
