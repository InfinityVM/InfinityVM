syntax = "proto3";

package zkvm_executor;

service ZkvmExecutor {
  rpc execute(ExecuteRequest) returns (ExecuteResponse) {}
}

// The inputs to the zkvm program that get attested to by the zkvm operator.
message VerifiedInputs {
  // The verifying key for the program. The executor needs to check
  // that this matches up with the program ELF before using it.
  bytes program_verifying_key = 1;
  // The input to the zkvm program. The zkvm program is in charge
  // of deserializing this.
  bytes program_input = 2;
  // The maximum amount of cpu cycles. In the future this may
  // be something closer to gas/opcode coutn.
  int64 max_cycles = 3;
  // TODO(zeke): VM type
}

// A request to execute a zkvm program.
message ExecuteRequest {
  // The program executable
  bytes program_elf = 1;
  // The inputs for running the program and
  VerifiedInputs inputs = 2;
}

// The results of executing a program
message ExecuteResponse {
  // The inputs to the program execution request. These need to be included
  // in the attested to payload to ensure that a zk proof can be constructed
  // just using the attested payload.
  VerifiedInputs inputs = 1;
  // Output of the program specified by the verified inputs
  bytes raw_output = 2;
  // The ZKVM operator who attests to the job
  bytes zkvm_operator_address = 3;
<<<<<<< HEAD
  // Signature over
  // H(program_verifying_key|program_input|max_cycles|raw_output)
=======
  // Signature over 
  // `eip191_hash_message(program_verifying_key|program_input|max_cycles|raw_output)`
>>>>>>> ab75a8fb
  bytes zkvm_operator_signature = 4;
}<|MERGE_RESOLUTION|>--- conflicted
+++ resolved
@@ -24,7 +24,7 @@
 message ExecuteRequest {
   // The program executable
   bytes program_elf = 1;
-  // The inputs for running the program and
+  // The inputs for running the program and 
   VerifiedInputs inputs = 2;
 }
 
@@ -38,12 +38,7 @@
   bytes raw_output = 2;
   // The ZKVM operator who attests to the job
   bytes zkvm_operator_address = 3;
-<<<<<<< HEAD
-  // Signature over
-  // H(program_verifying_key|program_input|max_cycles|raw_output)
-=======
   // Signature over 
   // `eip191_hash_message(program_verifying_key|program_input|max_cycles|raw_output)`
->>>>>>> ab75a8fb
   bytes zkvm_operator_signature = 4;
 }