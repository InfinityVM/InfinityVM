[workspace.package]
version = "0.0.1"
edition = "2021"
rust-version = "1.79"

[workspace]
members = [
	"crates/executor",
	"crates/server",
	"crates/zkvm",
	"test",
	"programs/risc0/vapenation/methods",
	"crates/scripts",
	"programs/sp1/build"
	# "programs/risc0/vapenation/core"
]

# Explicitly set the resolver to version 2, which is the default for packages with edition >= 2021
# https://doc.rust-lang.org/edition-guide/rust-2021/default-cargo-resolver.html
resolver = "2"

[workspace.lints]
rust.missing_debug_implementations = "warn"
rust.missing_docs = "warn"
rust.unreachable_pub = "warn"
rust.unused_must_use = "deny"
rust.rust_2018_idioms = { level = "deny", priority = -1 }
rustdoc.all = "warn"

[workspace.lints.clippy]
# These are some of clippy's nursery (i.e., experimental) lints that we like.
# By default, nursery lints are allowed. Some of the lints below have made good
# suggestions which we fixed. The others didn't have any findings, so we can
# assume they don't have that many false positives. Let's enable them to
# prevent future problems.
branches_sharing_code = "warn"
clear_with_drain = "warn"
derive_partial_eq_without_eq = "warn"
empty_line_after_outer_attr = "warn"
equatable_if_let = "warn"
imprecise_flops = "warn"
iter_on_empty_collections = "warn"
iter_with_drain = "warn"
large_stack_frames = "warn"
manual_clamp = "warn"
mutex_integer = "warn"
needless_pass_by_ref_mut = "warn"
nonstandard_macro_braces = "warn"
or_fun_call = "warn"
path_buf_push_overwrite = "warn"
read_zero_byte_vec = "warn"
redundant_clone = "warn"
suboptimal_flops = "warn"
suspicious_operation_groupings = "warn"
trailing_empty_array = "warn"
trait_duplication_in_bounds = "warn"
transmute_undefined_repr = "warn"
trivial_regex = "warn"
tuple_array_conversions = "warn"
uninhabited_references = "warn"
unused_peekable = "warn"
unused_rounding = "warn"
useless_let_if_seq = "warn"
use_self = "warn"
missing_const_for_fn = "warn"
empty_line_after_doc_comments = "warn"
iter_on_single_items = "warn"
match_same_arms = "warn"
doc_markdown = "warn"
unnecessary_struct_initialization = "warn"
string_lit_as_bytes = "warn"
explicit_into_iter_loop = "warn"
explicit_iter_loop = "warn"
type_repetition_in_bounds = "warn"
flat_map_option = "warn"
manual_assert = "warn"
manual_string_new = "warn"
naive_bytecount = "warn"
needless_bitwise_bool = "warn"
zero_sized_map_values = "warn"
single_char_pattern = "warn"
needless_continue = "warn"
enum_glob_use = "warn"

# These are nursery lints which have findings. Allow them for now. Some are not
# quite mature enough for use in our codebase and some we don't really want.
# Explicitly listing should make it easier to fix in the future.
as_ptr_cast_mut = "allow"
blocks_in_conditions = "allow"
cognitive_complexity = "allow"
collection_is_never_read = "allow"
debug_assert_with_mut_call = "allow"
fallible_impl_from = "allow"
future_not_send = "allow"
needless_collect = "allow"
non_send_fields_in_send_ty = "allow"
redundant_pub_crate = "allow"
significant_drop_in_scrutinee = "allow"
significant_drop_tightening = "allow"

[workspace.dependencies]
# a
anyhow = { version = "1", default-features = false }
alloy = { version = "0.1", features = ["network", "signer-local", "signer-keystore", "rlp"], default-features = false }
alloy-signer-local = { version = "0.1", default-features = false }
alloy-rlp = { version = "0.3", default-features = false }
alloy-sol-types = { version = "0.7", default-features = false }

# b
base64 = { version = "0.22.1"}
# c
clap = { version = "4", features = ["derive"], default-features = false }

# d
# e
eyre = { version = "0.6", default-features = false }

# f
futures = { version = "0.3", default-features = false }

# g
# h
hex = { version = "0.4", default-features = false }
home = { version = "0.5", default-features = false }

# i
# j
# k
k256 = { version = "0.13", default-features = false }

# l
# m
# n
# o
# p
prost = { version = "0.13", default-features = false }

# q
# r
risc0-zkvm = { version = "1", features = ["prove"], default-features = false }
risc0-build = { version = "1", default-features = false }
risc0-binfmt = { version = "1", default-features = false }
rand = { version = "0.8", default-features = false }
reth-db = { git = "https://github.com/paradigmxyz/reth.git", rev = "d8b104f", features = ["mdbx"], default-features = false}
reth-db-api = { git = "https://github.com/paradigmxyz/reth.git", rev = "d8b104f", default-features = false }

# s
serde = { version = "1.0", features = ["derive"], default-features = false }
sha2 = { version = "0.10", default-features = false }
sp1-zkvm = { git = "https://github.com/succinctlabs/sp1.git", features = ["libm"], rev = "9a19e0becfe2bd133d3b1bf7070edf90892f7171", default-features = false }
sp1-sdk = { git = "https://github.com/succinctlabs/sp1.git", rev = "9a19e0becfe2bd133d3b1bf7070edf90892f7171", default-features = false }
sp1-helper = { git = "https://github.com/succinctlabs/sp1.git", rev = "9a19e0becfe2bd133d3b1bf7070edf90892f7171", default-features = false }

# t
tonic-build = { version = "0.12", features = ["prost", "transport"], default-features = false }
tonic = { version = "0.12", features = ["transport"], default-features = false }
tonic-reflection = { version = "0.12", features = ["server"], default-features = false }
tokio = { version = "1", features = ["rt-multi-thread", "macros", "sync", "time"], default-features = false }
thiserror = { version = "1", default-features = false }
tempfile = { version = "3", default-features = false }
<<<<<<< HEAD
tracing = { version = "0.1" }
tracing-subscriber = { version = "0.3", features = ["env-filter", "fmt", "json"] }
=======
tracing = "0.1.40"
tracing-subscriber = "0.3.18"
>>>>>>> 749afa92

# u
# v
# w
# x
# y
# z<|MERGE_RESOLUTION|>--- conflicted
+++ resolved
@@ -158,13 +158,8 @@
 tokio = { version = "1", features = ["rt-multi-thread", "macros", "sync", "time"], default-features = false }
 thiserror = { version = "1", default-features = false }
 tempfile = { version = "3", default-features = false }
-<<<<<<< HEAD
-tracing = { version = "0.1" }
-tracing-subscriber = { version = "0.3", features = ["env-filter", "fmt", "json"] }
-=======
-tracing = "0.1.40"
-tracing-subscriber = "0.3.18"
->>>>>>> 749afa92
+tracing = { version = "0.1.40" }
+tracing-subscriber = { version = "0.3.18", features = ["env-filter", "fmt", "json"] }
 
 # u
 # v
