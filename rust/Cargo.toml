--- conflicted
+++ resolved
@@ -9,11 +9,8 @@
 	"crates/zkvm",
 	"test",
 	"programs/risc0/vapenation/methods",
-<<<<<<< HEAD
+	"crates/scripts",
 	"programs/sp1/build"
-=======
-	"crates/scripts",
->>>>>>> 923d6e78
 	# "programs/risc0/vapenation/core"
 ]
 
