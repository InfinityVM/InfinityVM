RUSTFLAGS = '-Copt-level=3 -Cdebug-assertions -Coverflow-checks=y -Cdebuginfo=0 -C target-cpu=native'

.PHONY: clippy-ci
clippy-ci:
	RISC0_SKIP_BUILD=true RUSTFLAGS="-D warnings" cargo clippy --workspace --lib --examples --tests --benches --all-features --locked

.PHONY: clippy
clippy:
	RISC0_SKIP_BUILD=true cargo clippy --fix --allow-dirty

.PHONY: fmt-ci
fmt-ci: 
	cargo +nightly fmt --all --check

.PHONY: fmt
fmt:
	cargo +nightly fmt --all

.PHONY: lint
lint: clippy fmt

.PHONY: doc-ci
doc-ci:
	RUSTDOCFLAGS="--cfg docsrs -D warnings" \
	cargo doc --document-private-items --no-deps

.PHONY: doc
doc:
	RUSTDOCFLAGS="--cfg docsrs -D warnings" \
	cargo doc --document-private-items --no-deps --open

.PHONY: build-release
build-release:
	RUSTFLAGS=$(RUSTFLAGS) cargo build --release

# Use this for iterating on integration tests
.PHONY: test-all
test-all:
	@# Make sure to build the bins that the integration tests rely on
	@# and run the ignored tests
<<<<<<< HEAD
	RUSTFLAGS=$(RUSTFLAGS) cargo build && \
	RUSTFLAGS=$(RUSTFLAGS) cargo test --all -- --ignored
=======
	RUSTFLAGS=$(RUSTFLAGS) cargo build -p coprocessor-node -p zkvm-executor && \
	RUSTFLAGS=$(RUSTFLAGS) cargo test -- --ignored
>>>>>>> 176ef690

.PHONY: build
build:
	cargo build<|MERGE_RESOLUTION|>--- conflicted
+++ resolved
@@ -38,13 +38,8 @@
 test-all:
 	@# Make sure to build the bins that the integration tests rely on
 	@# and run the ignored tests
-<<<<<<< HEAD
-	RUSTFLAGS=$(RUSTFLAGS) cargo build && \
+	RUSTFLAGS=$(RUSTFLAGS) cargo build -p coprocessor-node -p zkvm-executor && \
 	RUSTFLAGS=$(RUSTFLAGS) cargo test --all -- --ignored
-=======
-	RUSTFLAGS=$(RUSTFLAGS) cargo build -p coprocessor-node -p zkvm-executor && \
-	RUSTFLAGS=$(RUSTFLAGS) cargo test -- --ignored
->>>>>>> 176ef690
 
 .PHONY: build
 build:
