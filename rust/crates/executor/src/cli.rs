//! CLI for zkvm executor gRPC server.

use alloy::{primitives::hex, signers::local::LocalSigner};
use proto::zkvm_executor_server::ZkvmExecutorServer;
use std::{
    net::{Ipv4Addr, SocketAddrV4},
    path::PathBuf,
};

use clap::{Parser, Subcommand, ValueEnum};
use k256::ecdsa::SigningKey;

use crate::{service::ZkvmExecutorService, DEV_SECRET};

const DB_COLUMNS: u32 = 32;

/// Errors from the executor CLI
#[derive(thiserror::Error, Debug)]
pub enum Error {
    /// private key was not valid hex
    #[error("private key was not valid hex")]
    InvalidPrivateKeyHex(#[from] hex::FromHexError),
    /// private key hex was too short
    #[error("private key hex was too short")]
    ShortPrivateKeyHex,
    /// invalid private key
    #[error("invalid private key: {0}")]
    Ecdsa(#[from] k256::ecdsa::Error),
    /// error creating alloy signer
    #[error("error creating signer: {0}")]
    Signer(#[from] alloy::signers::Error),
    /// grpc server failure
    #[error("grpc server failure: {0}")]
    GrpcServer(#[from] tonic::transport::Error),
    /// errors from alloy signer local crate
    #[error(transparent)]
    SignerLocal(#[from] alloy_signer_local::LocalSignerError),
}

type K256LocalSigner = LocalSigner<SigningKey>;

#[derive(ValueEnum, Copy, Clone, Debug, PartialEq, Eq)]
enum Zkvm {
    Risc0,
    Sp1,
}

impl std::fmt::Display for Zkvm {
    fn fmt(&self, f: &mut std::fmt::Formatter<'_>) -> std::fmt::Result {
        self.to_possible_value().expect("no values are skipped").get_name().fmt(f)
    }
}

#[derive(Debug, Clone, Subcommand)]
#[command(version, about, long_about = None)]
enum Operator {
    /// Use a development key
    Dev,
    /// Use an encrypted keystore
    KeyStore(KeyStore),
    /// Pass the hex encoded secret in at the command line
    Secret(Secret),
}

#[derive(Debug, Clone, clap::Args)]
struct KeyStore {
    /// Path to JSON keystore
    #[arg(long, value_name = "FILE")]
    path: PathBuf,
    /// Password for decrypting the JSON keystore
    #[arg(long)]
    password: String,
}

#[derive(Debug, Clone, clap::Args)]
struct Secret {
    secret: String,
}

fn rocks_db() -> String {
    let mut p = home::home_dir().expect("could not find users home dir");
    p.push(".config");
    p.push("ethos");
    p.push("networks");
    p.push("ethos-dev0");
    p.push("zkvm-executor");
    p.push("db");
    p.into_os_string().into_string().expect("could not create default rocks db path")
}

/// Zkvm execution service.
#[derive(Parser, Debug)]
#[command(version, about, long_about = None)]
struct Opts {
    /// IP address to listen on
    #[arg(long)]
    ip: Ipv4Addr,
    /// Port to listen to listen on
    #[arg(long)]
    port: u16,
    /// Chain ID of where results are expected to get submitted.
    #[arg(long)]
    chain_id: Option<u64>,
    /// Run a slow in memory DB
    #[arg(long, conflicts_with = "rocks_db_dir")]
    slow_memory_db: bool,
    /// Path to the directory to include rocks db
    #[arg(
        long,
        default_value_t = rocks_db()
    )]
    rocks_db_dir: String,
    #[command(subcommand)]
    operator_key: Operator,
}

impl Opts {
    fn operator_signer(&self) -> Result<K256LocalSigner, Error> {
        let signer = match &self.operator_key {
            Operator::Dev => K256LocalSigner::from_slice(&DEV_SECRET)?,
            Operator::KeyStore(KeyStore { path, password }) => {
                K256LocalSigner::decrypt_keystore(path, password)?
            }
            Operator::Secret(Secret { secret }) => {
                if secret.as_bytes().len() < 64 {
                    return Err(Error::ShortPrivateKeyHex);
                }
                let hex = if secret[0..2] == *"0x" { &secret[2..] } else { &secret[..] };
                let decoded = hex::decode(hex)?;
                K256LocalSigner::from_slice(&decoded)?
            }
        };

        Ok(signer)
    }
}

/// Command line interface for running the executor gRPC server.
#[derive(Parser, Debug)]
pub struct Cli;

impl Cli {
    /// Run the CLI
    pub async fn run() -> Result<(), Error> {
        let opts = Opts::parse();

        let addr = SocketAddrV4::new(opts.ip, opts.port);
        let signer = opts.operator_signer()?;

<<<<<<< HEAD
        // TODO(zeke): add option for rocksdb
        let db = kvdb_memorydb::create(2);

        let executor_service = ZkvmExecutorService::new(signer, opts.chain_id, db);

        let executor = proto::zkvm_executor_server::ZkvmExecutorServer::new(executor_service);

        let reflector = tonic_reflection::server::Builder::configure()
            .register_encoded_file_descriptor_set(proto::FILE_DESCRIPTOR_SET)
            .build()
            .expect("failed to build gRPC reflection service");

        tonic::transport::Server::builder()
            .add_service(reflector)
            .add_service(executor)
            .serve(addr.into())
            .await
            .map_err(Into::into)
=======
        let mut server_builder = tonic::transport::Server::builder();

        let router = if opts.slow_memory_db {
            let db = kvdb_memorydb::create(DB_COLUMNS);
            dbg!("using memory db");

            server_builder.add_service(ZkvmExecutorServer::new(ZkvmExecutorService::new(
                signer,
                opts.chain_id,
                db,
            )))
        } else {
            let config = kvdb_rocksdb::DatabaseConfig::with_columns(DB_COLUMNS);
            let db = kvdb_rocksdb::Database::open(&config, &opts.rocks_db_dir).unwrap();
            dbg!(&opts.rocks_db_dir);

            server_builder.add_service(ZkvmExecutorServer::new(ZkvmExecutorService::new(
                signer,
                opts.chain_id,
                db,
            )))
        };

        router.serve(addr.into()).await.map_err(Into::into)
>>>>>>> a4656c2f
        // .serve_with_shutdown(addr, async {
        //     // TODO
        // })
    }
}<|MERGE_RESOLUTION|>--- conflicted
+++ resolved
@@ -147,26 +147,6 @@
         let addr = SocketAddrV4::new(opts.ip, opts.port);
         let signer = opts.operator_signer()?;
 
-<<<<<<< HEAD
-        // TODO(zeke): add option for rocksdb
-        let db = kvdb_memorydb::create(2);
-
-        let executor_service = ZkvmExecutorService::new(signer, opts.chain_id, db);
-
-        let executor = proto::zkvm_executor_server::ZkvmExecutorServer::new(executor_service);
-
-        let reflector = tonic_reflection::server::Builder::configure()
-            .register_encoded_file_descriptor_set(proto::FILE_DESCRIPTOR_SET)
-            .build()
-            .expect("failed to build gRPC reflection service");
-
-        tonic::transport::Server::builder()
-            .add_service(reflector)
-            .add_service(executor)
-            .serve(addr.into())
-            .await
-            .map_err(Into::into)
-=======
         let mut server_builder = tonic::transport::Server::builder();
 
         let router = if opts.slow_memory_db {
@@ -189,11 +169,13 @@
                 db,
             )))
         };
+        let reflector = tonic_reflection::server::Builder::configure()
+            .register_encoded_file_descriptor_set(proto::FILE_DESCRIPTOR_SET)
+            .build()
+            .expect("failed to build gRPC reflection service");
 
-        router.serve(addr.into()).await.map_err(Into::into)
->>>>>>> a4656c2f
-        // .serve_with_shutdown(addr, async {
-        //     // TODO
-        // })
+        router
+            .add_service(reflector)
+            .serve(addr.into()).await.map_err(Into::into)
     }
 }