--- conflicted
+++ resolved
@@ -124,22 +124,12 @@
         let addr = SocketAddrV4::new(opts.ip, opts.port);
         let signer = opts.operator_signer()?;
 
-<<<<<<< HEAD
-        let mut builder = tonic::transport::Server::builder();
-        let router = match opts.zkvm{
-            Zkvm::Risc0 => builder.add_service(proto::zkvm_executor_server::ZkvmExecutorServer::new(
-                ZkvmExecutorService::<zkvm::Risc0, _>::new(signer, opts.chain_id))
-            ),
-            Zkvm::Sp1 => builder.add_service(proto::zkvm_executor_server::ZkvmExecutorServer::new(
-                ZkvmExecutorService::<zkvm::Sp1, _>::new(signer, opts.chain_id))
-            )
-        };
-=======
         // TODO(zeke): add option for rocksdb
         let db = kvdb_memorydb::create(2);
 
         let executor_service = ZkvmExecutorService::new(signer, opts.chain_id, db);
->>>>>>> da8437bf
+
+        let executor = proto::zkvm_executor_server::ZkvmExecutorServer::new(executor_service);
 
         // TODO: figure out reflection service protos
         // let reflector = tonic_reflection::server::Builder::configure()
@@ -147,9 +137,14 @@
         //     .build()
         //     .expect("failed to start reflector service");
 
-        router
+        tonic::transport::Server::builder()
+            .add_service(executor)
+            // .add_service(reflector)
             .serve(addr.into())
             .await
             .map_err(Into::into)
+        // .serve_with_shutdown(addr, async {
+        //     // TODO
+        // })
     }
 }