--- conflicted
+++ resolved
@@ -3,12 +3,8 @@
 use alloy::hex;
 
 pub mod cli;
-<<<<<<< HEAD
 pub mod db;
-mod service;
-=======
 pub mod service;
->>>>>>> 215abe02
 
 /// Executor operators private key for development
 pub const DEV_SECRET: [u8; 32] =
