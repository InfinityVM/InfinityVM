//! gRPC service implementation.

use alloy::{
    primitives::{keccak256, Signature},
    signers::Signer,
};
use kvdb::{DBTransaction, KeyValueDB};
use proto::{
    CreateElfRequest, CreateElfResponse, ExecuteRequest, ExecuteResponse, JobInputs, VmType,
};
use sha2::{Digest, Sha256};
use std::marker::Send;
use zkvm::Zkvm;

use alloy_sol_types::{sol, SolType};

#[derive(thiserror::Error, Debug)]
enum Error {
    #[error("signer error: {0}")]
    Signer(#[from] alloy::signers::Error),
}

///  The implementation of the `ZkvmExecutor` trait
/// TODO(zeke): do we want to make this generic over executor?
#[derive(Debug)]
pub(crate) struct ZkvmExecutorService<S, D> {
    signer: S,
    chain_id: Option<u64>,
    db: D,
}

impl<S, D> ZkvmExecutorService<S, D>
where
    S: Signer<Signature> + Send + Sync + 'static,
    D: KeyValueDB,
{
    pub(crate) const fn new(signer: S, chain_id: Option<u64>, db: D) -> Self {
        Self { signer, chain_id, db }
    }

    /// Checksum address (hex string), as bytes.
    fn address_checksum_bytes(&self) -> Vec<u8> {
        self.signer.address().to_checksum(self.chain_id).as_bytes().to_vec()
    }

    /// Returns an RLP encoded signature over `eip191_hash_message(msg)`
    async fn sign_message(&self, msg: &[u8]) -> Result<Vec<u8>, Error> {
        self.signer
            .sign_message(msg)
            .await
            .map(|sig| {
                let mut out = Vec::with_capacity(sig.rlp_vrs_len());
                sig.write_rlp_vrs(&mut out);
                out
            })
            .map_err(Into::into)
    }

    fn vm(&self, vm_type: i32) -> Result<Box<dyn Zkvm + Send>, tonic::Status> {
        let vm_type =
            VmType::try_from(vm_type).map_err(|_| tonic::Status::internal("invalid vm type"))?;
        let vm = match vm_type {
            VmType::Risc0 => Box::new(zkvm::Risc0),
            VmType::Sp1 => unimplemented!(),
        };

        Ok(vm)
    }

    fn write_elf(
        &self,
        vm_type: i32,
        verifying_key: &[u8],
        program_elf: Vec<u8>,
    ) -> Result<(), tonic::Status> {
        let key = Sha256::digest(verifying_key);

        let mut tx = DBTransaction::new();
        tx.put_vec(vm_type as u32, key.as_slice(), program_elf);

        self.db
            .write(tx)
            .map_err(|e| tonic::Status::internal(format!("failed to write to db: {e}")))
    }

    fn read_elf(&self, vm_type: i32, verifying_key: &[u8]) -> Result<Vec<u8>, tonic::Status> {
        let key = Sha256::digest(verifying_key).to_vec();

        self.db
            .get(vm_type as u32, &key)
            .map_err(|e| tonic::Status::internal(format!("failed to read from db: {e}")))?
            .ok_or_else(|| {
                tonic::Status::invalid_argument("could not find program ELF with verifying key")
            })
    }
}

#[tonic::async_trait]
impl<S, D> proto::zkvm_executor_server::ZkvmExecutor for ZkvmExecutorService<S, D>
where
    S: Signer<Signature> + Send + Sync + 'static,
    D: KeyValueDB + 'static,
{
    async fn execute(
        &self,
        request: tonic::Request<ExecuteRequest>,
    ) -> Result<tonic::Response<ExecuteResponse>, tonic::Status> {
        let msg = request.into_inner();
        let inputs = msg.inputs.expect("todo");

<<<<<<< HEAD
        let vm:Box<dyn Zkvm + Send> = match VmType::try_from(inputs.vm_type)
            .map_err(|_| tonic::Status::internal("invalid vm type"))?
        {
            VmType::Risc0 => Box::new(zkvm::Risc0),
            VmType::Sp1 => Box::new(zkvm::Sp1),
        };
=======
        let vm = self.vm(inputs.vm_type)?;
        let program_elf = self.read_elf(inputs.vm_type, &inputs.program_verifying_key)?;
>>>>>>> a4656c2f

        if !vm.is_correct_verifying_key(&program_elf, &inputs.program_verifying_key).expect("todo")
        {
            return Err(tonic::Status::invalid_argument("bad verifying key"));
        }

        let raw_output = vm
            .execute(&program_elf, &inputs.program_input, inputs.max_cycles)
            .map_err(|e| format!("zkvm execute error: {e:?}"))
            .map_err(tonic::Status::invalid_argument)?;

        let result_with_metadata = abi_encode_result_with_metadata(&inputs, &raw_output);

        let zkvm_operator_signature = self
            .sign_message(&result_with_metadata)
            .await
            .map_err(|e| format!("signing error: {e:?}"))
            .map_err(tonic::Status::internal)?;
        let response = ExecuteResponse {
            inputs: Some(inputs),
            result_with_metadata,
            zkvm_operator_address: self.address_checksum_bytes(),
            zkvm_operator_signature,
            raw_output,
        };

        Ok(tonic::Response::new(response))
    }

    async fn create_elf(
        &self,
        tonic_request: tonic::Request<CreateElfRequest>,
    ) -> Result<tonic::Response<CreateElfResponse>, tonic::Status> {
        let request = tonic_request.into_inner();

        let vm = self.vm(request.vm_type)?;

        let verifying_key = vm
            .derive_verifying_key(&request.program_elf)
            .map_err(|_| tonic::Status::invalid_argument("failed to derive verifying key"))?;

        self.write_elf(request.vm_type, &verifying_key, request.program_elf)?;

        let response = CreateElfResponse { verifying_key };
        Ok(tonic::Response::new(response))
    }
}

/// The payload that gets signed to signify that the zkvm executor has faithfully
/// executed the job. Also the result payload the job manager contract expects.
///
/// tuple(JobID,ProgramInputHash,MaxCycles,VerifyingKey,RawOutput)
type ResultWithMetadata = sol! {
    tuple(uint32,bytes32,uint64,bytes,bytes)
};

fn abi_encode_result_with_metadata(i: &JobInputs, raw_output: &[u8]) -> Vec<u8> {
    let program_input_hash = keccak256(&i.program_input);
    ResultWithMetadata::abi_encode(&(
        i.job_id,
        program_input_hash,
        i.max_cycles,
        &i.program_verifying_key,
        raw_output,
    ))
}<|MERGE_RESOLUTION|>--- conflicted
+++ resolved
@@ -108,17 +108,8 @@
         let msg = request.into_inner();
         let inputs = msg.inputs.expect("todo");
 
-<<<<<<< HEAD
-        let vm:Box<dyn Zkvm + Send> = match VmType::try_from(inputs.vm_type)
-            .map_err(|_| tonic::Status::internal("invalid vm type"))?
-        {
-            VmType::Risc0 => Box::new(zkvm::Risc0),
-            VmType::Sp1 => Box::new(zkvm::Sp1),
-        };
-=======
         let vm = self.vm(inputs.vm_type)?;
         let program_elf = self.read_elf(inputs.vm_type, &inputs.program_verifying_key)?;
->>>>>>> a4656c2f
 
         if !vm.is_correct_verifying_key(&program_elf, &inputs.program_verifying_key).expect("todo")
         {
