--- conflicted
+++ resolved
@@ -12,13 +12,10 @@
 thiserror.workspace = true
 risc0-zkvm.workspace = true
 risc0-binfmt.workspace = true
-<<<<<<< HEAD
 sp1-zkvm.workspace = true
 sp1-sdk.workspace = true
-=======
 
 [dev-dependencies]
 alloy-rlp.workspace = true
 alloy-sol-types.workspace = true
-vapenation_core = { path = "../../programs/risc0/vapenation/core" }
->>>>>>> 9fb8751c
+vapenation_core = { path = "../../programs/risc0/vapenation/core" }