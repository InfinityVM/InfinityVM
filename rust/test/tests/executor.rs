--- conflicted
+++ resolved
@@ -9,11 +9,7 @@
 use risc0_binfmt::compute_image_id;
 
 use executor::DEV_SECRET;
-<<<<<<< HEAD
-use sp1_sdk::{HashableKey, ProverClient};
-=======
 use sp1_sdk::{HashableKey, ProverClient, SP1Stdin};
->>>>>>> 9d80108d
 use vapenation_core::{VapeNationArg, VapeNationMetadata};
 use vapenation_methods::{VAPENATION_GUEST_ELF, VAPENATION_GUEST_ID, VAPENATION_GUEST_PATH};
 
@@ -130,19 +126,13 @@
         assert_eq!(metadata.phrase, phrase);
     }
 
-    Integration::run(test).await;
-}
-
-#[tokio::test]
-#[ignore]
-async fn executor_sp1_works() {
-    async fn test(mut clients: Clients) {
+    async fn test_sp1(mut clients: Clients) {
         // Construct the request
         let vapenation_elf = std::fs::read(VAPENATION_ELF_SP1_PATH).unwrap();
         let client = ProverClient::new();
 
         let (_, vk) = client.setup(vapenation_elf.as_slice());
-        let image_id = vk.hash_bytes().to_vec();
+        let image_id= vk.hash_bytes().to_vec();
         let max_cycles = 32 * 1024 * 1024;
         let input = 2u64;
         let program_input = VapeNationArg::abi_encode(&input);
