use alloy::{
    network::EthereumWallet,
    primitives::{aliases::U256, keccak256, utils::eip191_hash_message, Address, Bytes, Signature},
    providers::{Provider, ProviderBuilder},
    rpc::types::Filter,
    signers::local::PrivateKeySigner,
    sol,
    sol_types::{SolEvent, SolType, SolValue},
};
use contracts::{i_job_manager::IJobManager, mock_consumer::MockConsumer};
use integration::{Args, Integration};
use mock_consumer_methods::{MOCK_CONSUMER_GUEST_ELF, MOCK_CONSUMER_GUEST_ID};
use proto::{GetResultRequest, Job, JobStatus, SubmitProgramRequest, VmType};
use risc0_binfmt::compute_image_id;
use risc0_zkp::core::digest::Digest;

type MockConsumerOut = sol!((Address, U256));

/// The payload that gets signed to signify that the zkvm executor has faithfully
/// executed the job. Also the result payload the job manager contract expects.
///
/// tuple(JobID,ProgramInputHash,MaxCycles,VerifyingKey,RawOutput)
type ResultWithMetadata = sol! {
    tuple(uint32,bytes32,uint64,bytes,bytes)
};

/// Returns an ABI-encoded result with metadata. This ABI-encoded response will be
/// signed by the operator.
pub fn abi_encode_result_with_metadata(i: &Job, raw_output: &[u8]) -> Vec<u8> {
    let program_input_hash = keccak256(&i.input);

    ResultWithMetadata::abi_encode_params(&(
        i.id,
        program_input_hash,
        i.max_cycles,
        &i.program_verifying_key,
        raw_output,
    ))
}

<<<<<<< HEAD
fn program_id() -> Digest {
    compute_image_id(MOCK_CONSUMER_GUEST_ELF).unwrap()
}

#[test]
#[ignore]
fn invariants() {
    let image_id = program_id();

    assert_eq!(&MOCK_CONSUMER_GUEST_ID, image_id.as_words());
}

// TODO: use this for testing the web2 flow
// #[tokio::test]
// #[ignore]
// async fn web2_job_submission_coprocessor_node_mock_consumer_e2e() {
//     async fn test(mut args: Args) {
//         let anvil = args.anvil;
//         let chain_id = anvil.anvil.chain_id();
//         let program_id = program_id().as_bytes().to_vec();
//         let mock_user_address = Address::repeat_byte(69);

//         let random_user: PrivateKeySigner = anvil.anvil.keys()[5].clone().into();
//         let random_user_wallet = EthereumWallet::from(random_user);

//         // Seed coprocessor-node with ELF
//         let submit_program_request = SubmitProgramRequest {
//             program_elf: MOCK_CONSUMER_GUEST_ELF.to_vec(),
//             vm_type: VmType::Risc0.into(),
//         };
//         let submit_program_response = args
//             .coprocessor_node
//             .submit_program(submit_program_request)
//             .await
//             .unwrap()
//             .into_inner();
//         assert_eq!(
//             submit_program_response.program_verifying_key,
//             program_id // Digest::new(MOCK_CONSUMER_GUEST_ID).as_bytes()
//         );

//         let consumer_provider = ProviderBuilder::new()
//             .with_recommended_fillers()
//             .wallet(random_user_wallet)
//             .on_http(anvil.anvil.endpoint().parse().unwrap());
//         let consumer_contract = MockConsumer::new(anvil.mock_consumer, &consumer_provider);

//         // Make onchain job request
//         let create_job_call =
//             consumer_contract.requestBalance(program_id.clone().into(), mock_user_address);

//         let receipt = create_job_call.send().await.unwrap().get_receipt().await.unwrap();
//         let log = receipt.inner.as_receipt().unwrap().logs[0]
//             .log_decode::<IJobManager::JobCreated>()
//             .unwrap();
//         let job_id = log.data().jobID;
//         assert_eq!(job_id, 1);

//         // Submit job to coproc nodes
//         let job = Job {
//             id: job_id,
//             max_cycles: MOCK_CONTRACT_MAX_CYCLES,
//             contract_address: anvil.mock_consumer.abi_encode(),
//             program_verifying_key: program_id.clone(),
//             input: mock_user_address.abi_encode(),
//             result: vec![],
//             zkvm_operator_address: vec![],
//             zkvm_operator_signature: vec![],
//             status: JobStatus::Pending.into(),
//         };
//         let submit_job_request = SubmitJobRequest { job: Some(job.clone()) };
//         let submit_job_response =
//             args.coprocessor_node.submit_job(submit_job_request).await.unwrap().into_inner();
//         assert_eq!(submit_job_response.job_id, job_id);

//         // wait for the job to be processed
//         tokio::time::sleep(tokio::time::Duration::from_secs(3)).await;

//         let get_result_request = GetResultRequest { job_id };
//         let get_result_response =
//             args.coprocessor_node.get_result(get_result_request).await.unwrap().into_inner();
//         let Job { input, result, zkvm_operator_address, zkvm_operator_signature, status, .. } =
//             get_result_response.job.unwrap();

//         // Verify the job execution result
//         let done_status: i32 = JobStatus::Done.into();
//         assert_eq!(status, done_status);

//         // Verify address
//         let address = {
//             let address = String::from_utf8(zkvm_operator_address).unwrap();
//             Address::parse_checksummed(address, Some(chain_id)).unwrap()
//         };
//         assert_eq!(address, anvil.coprocessor_operator.address());

//         // Verify signature and message format
//         let sig = Signature::try_from(&zkvm_operator_signature[..]).unwrap();
//         let abi_decoded_output = ResultWithMetadata::abi_decode_params(&result, false).unwrap();
//         let raw_output = abi_decoded_output.4;
//         let signing_payload = abi_encode_result_with_metadata(&job, &raw_output);
//         assert_eq!(result, signing_payload);
//         let recovered1 = sig.recover_address_from_msg(&signing_payload[..]).unwrap();
//         assert_eq!(recovered1, anvil.coprocessor_operator.address());

//         // confirm we are hashing as expected
//         let hash = eip191_hash_message(&signing_payload);
//         let recovered2 = sig.recover_address_from_prehash(&hash).unwrap();
//         assert_eq!(recovered2, anvil.coprocessor_operator.address());

//         // Verify input
//         assert_eq!(Address::abi_encode(&mock_user_address), input);

//         // Verify output from gRPC get_job endpoint
//         let (out_address, out_balance) = MockConsumerOut::abi_decode(&raw_output, true).unwrap();

//         let expected_balance = U256::from(21438208680330350173532883594u128);
//         assert_eq!(out_address, mock_user_address);
//         assert_eq!(out_balance, expected_balance);

//         // Verify output on chain
//         let filter = Filter::new().event(IJobManager::JobCompleted::SIGNATURE).from_block(0);
//         let logs = consumer_provider.get_logs(&filter).await.unwrap();
//         let completed =
//             logs[0].log_decode::<IJobManager::JobCompleted>().unwrap().data().to_owned();
//         assert_eq!(completed.result, raw_output);
//         assert_eq!(completed.jobID, 1);

//         let get_balance_call = consumer_contract.getBalance(mock_user_address);
//         let MockConsumer::getBalanceReturn { _0: balance } =
// get_balance_call.call().await.unwrap();         assert_eq!(balance, expected_balance);
//     }
//     // Integration::run(test).await;
// }

=======
#[test]
#[ignore]
fn serde_json_test() {
    let input = vec![0, 0, 1];
    let job = SubmitJobRequest {
        job: Some(Job {
            id: 0,
            program_verifying_key: input.clone(),
            input: input.clone(),
            contract_address: input.clone(),
            max_cycles: 100,
            result: input.clone(),
            zkvm_operator_address: input.clone(),
            zkvm_operator_signature: input,
            status: 0,
        }),
    };

    let serialized = serde_json::to_string(&job).expect("serialization failed");
    let expected_json = r#"
        {
            "job": {
                "id": 0,
                "programVerifyingKey": "AAAB",
                "input": "AAAB",
                "contractAddress": "000001",
                "maxCycles": 100,
                "result": "AAAB",
                "zkvmOperatorAddress": "000001",
                "zkvmOperatorSignature": "AAAB",
                "status": 0
            }
        }"#
    .replace(['\n', ' '], "");

    assert_eq!(serialized, expected_json);
}

// This exercises all three gRPC endpoints of the coprocessor-node.
//
// We will have another test exercises logic to listen for job requests
// that does not use submit_job/get_job
// TODO: https://github.com/Ethos-Works/InfinityVM/issues/135
>>>>>>> 5f1c868a
#[tokio::test]
#[ignore]
async fn event_job_created_coprocessor_node_mock_consumer_e2e() {
    async fn test(mut args: Args) {
        let anvil = args.anvil;
        let chain_id = anvil.anvil.chain_id();
        let program_id = program_id().as_bytes().to_vec();
        let mock_user_address = Address::repeat_byte(69);

        let random_user: PrivateKeySigner = anvil.anvil.keys()[5].clone().into();
        let random_user_wallet = EthereumWallet::from(random_user);

        // Seed coprocessor-node with ELF
        let submit_program_request = SubmitProgramRequest {
            program_elf: MOCK_CONSUMER_GUEST_ELF.to_vec(),
            vm_type: VmType::Risc0.into(),
        };
        let submit_program_response = args
            .coprocessor_node
            .submit_program(submit_program_request)
            .await
            .unwrap()
            .into_inner();
        assert_eq!(submit_program_response.program_verifying_key, program_id);

        let consumer_provider = ProviderBuilder::new()
            .with_recommended_fillers()
            .wallet(random_user_wallet)
            .on_http(anvil.anvil.endpoint().parse().unwrap());
        let consumer_contract = MockConsumer::new(anvil.mock_consumer, &consumer_provider);

        // Make onchain job request
        let create_job_call = consumer_contract
            .requestBalance(Bytes::copy_from_slice(&program_id), mock_user_address);
        let receipt = create_job_call.send().await.unwrap().get_receipt().await.unwrap();
        // Confirm the call worked as expected
        let log = receipt.inner.as_receipt().unwrap().logs[0]
            .log_decode::<IJobManager::JobCreated>()
            .unwrap();
        let job_id = log.data().jobID;
        assert_eq!(job_id, 1);

        // Wait for the job to be processed
        tokio::time::sleep(tokio::time::Duration::from_secs(3)).await;

        let get_result_request = GetResultRequest { job_id };
        let get_result_response =
            args.coprocessor_node.get_result(get_result_request).await.unwrap().into_inner();
        let job = get_result_response.job.unwrap();

        // Verify the job execution result
        let done_status: i32 = JobStatus::Done.into();
        assert_eq!(job.status, done_status);

        // Verify address
        let address = {
            let address = String::from_utf8(job.zkvm_operator_address.clone()).unwrap();
            Address::parse_checksummed(address, Some(chain_id)).unwrap()
        };
        assert_eq!(address, anvil.coprocessor_operator.address());

        // Verify signature and message format
        let sig = Signature::try_from(&job.zkvm_operator_signature[..]).unwrap();
        let abi_decoded_output = ResultWithMetadata::abi_decode_params(&job.result, false).unwrap();
        let raw_output = abi_decoded_output.4;
        let signing_payload = abi_encode_result_with_metadata(&job, &raw_output);
        assert_eq!(job.result, signing_payload);
        let recovered1 = sig.recover_address_from_msg(&signing_payload[..]).unwrap();
        assert_eq!(recovered1, anvil.coprocessor_operator.address());

        // confirm we are hashing as expected
        let hash = eip191_hash_message(&signing_payload);
        let recovered2 = sig.recover_address_from_prehash(&hash).unwrap();
        assert_eq!(recovered2, anvil.coprocessor_operator.address());

        // Verify input
        assert_eq!(Address::abi_encode(&mock_user_address), job.input);

        // Verify output from gRPC get_job endpoint
        let (out_address, out_balance) = MockConsumerOut::abi_decode(&raw_output, true).unwrap();

        let expected_balance = U256::from(21438208680330350173532883594u128);
        assert_eq!(out_address, mock_user_address);
        assert_eq!(out_balance, expected_balance);

        // Verify output on chain
        let filter = Filter::new().event(IJobManager::JobCompleted::SIGNATURE).from_block(0);
        let logs = consumer_provider.get_logs(&filter).await.unwrap();
        let completed =
            logs[0].log_decode::<IJobManager::JobCompleted>().unwrap().data().to_owned();
        assert_eq!(completed.result, raw_output);
        assert_eq!(completed.jobID, 1);

        let get_balance_call = consumer_contract.getBalance(mock_user_address);
        let MockConsumer::getBalanceReturn { _0: balance } = get_balance_call.call().await.unwrap();
        assert_eq!(balance, expected_balance);
    }
    Integration::run(test).await;
}<|MERGE_RESOLUTION|>--- conflicted
+++ resolved
@@ -38,7 +38,6 @@
     ))
 }
 
-<<<<<<< HEAD
 fn program_id() -> Digest {
     compute_image_id(MOCK_CONSUMER_GUEST_ELF).unwrap()
 }
@@ -173,53 +172,8 @@
 //     // Integration::run(test).await;
 // }
 
-=======
-#[test]
 #[ignore]
-fn serde_json_test() {
-    let input = vec![0, 0, 1];
-    let job = SubmitJobRequest {
-        job: Some(Job {
-            id: 0,
-            program_verifying_key: input.clone(),
-            input: input.clone(),
-            contract_address: input.clone(),
-            max_cycles: 100,
-            result: input.clone(),
-            zkvm_operator_address: input.clone(),
-            zkvm_operator_signature: input,
-            status: 0,
-        }),
-    };
-
-    let serialized = serde_json::to_string(&job).expect("serialization failed");
-    let expected_json = r#"
-        {
-            "job": {
-                "id": 0,
-                "programVerifyingKey": "AAAB",
-                "input": "AAAB",
-                "contractAddress": "000001",
-                "maxCycles": 100,
-                "result": "AAAB",
-                "zkvmOperatorAddress": "000001",
-                "zkvmOperatorSignature": "AAAB",
-                "status": 0
-            }
-        }"#
-    .replace(['\n', ' '], "");
-
-    assert_eq!(serialized, expected_json);
-}
-
-// This exercises all three gRPC endpoints of the coprocessor-node.
-//
-// We will have another test exercises logic to listen for job requests
-// that does not use submit_job/get_job
-// TODO: https://github.com/Ethos-Works/InfinityVM/issues/135
->>>>>>> 5f1c868a
 #[tokio::test]
-#[ignore]
 async fn event_job_created_coprocessor_node_mock_consumer_e2e() {
     async fn test(mut args: Args) {
         let anvil = args.anvil;
