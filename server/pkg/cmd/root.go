package cmd

import (
	"context"
	"fmt"
	"io"
	"net"
	"net/http"
	"os"
	"os/signal"
	"strings"
	"syscall"
	"time"

	"github.com/grpc-ecosystem/grpc-gateway/v2/runtime"
	"github.com/rs/zerolog"
	"github.com/spf13/cobra"
	"golang.org/x/sync/errgroup"
	"google.golang.org/grpc"

	"github.com/ethos-works/InfinityVM/server/pkg/eth"
	"github.com/ethos-works/InfinityVM/server/pkg/executor"
	"github.com/ethos-works/InfinityVM/server/pkg/queue"
	"github.com/ethos-works/InfinityVM/server/pkg/relayer"
	"github.com/ethos-works/InfinityVM/server/pkg/server"
	"github.com/ethos-works/InfinityVM/server/pkg/types"
)

// CLI flag and value constants
const (
	logLevelJSON = "json"
	logLevelText = "text"

	flagLogLevel            = "log-level"
	flagLogFormat           = "log-format"
	flagGRPCEndpoint        = "grpc-endpoint"
	flagGRPCGatewayEndpoint = "grpc-gateway-endpoint"
	flagWorkerPool          = "worker-pool-count"
	flagZKShimAddress       = "zk-shim-address"
)

// RootCmd is the root command for the server CLI. All commands stem from the root
// command.
var RootCmd = &cobra.Command{
	Use:   "infinity-server",
	Short: "infinity-server is a gRPC server that runs the InfinityVM async enshrined coprocessing service",
	Long: `A gRPC server that runs the InfinityVM async enshrined coprocessing service.
The server is responsible for accepting and listening for new job execution requests
from clients and smart contracts. It will push jobs to be executed onto a queue
which are then fed into a zkVM shim process for execution and signature generation.
Completed jobs are then executed against the corresponding smart contract on InfinityVM.`,
	RunE: rootCmdHandler,
}

func init() {
	RootCmd.PersistentFlags().String(flagLogLevel, zerolog.InfoLevel.String(), "logging level")
	RootCmd.PersistentFlags().String(flagLogFormat, logLevelText, "logging format [json|text]")
	RootCmd.Flags().String(flagGRPCEndpoint, "localhost:50051", "The gRPC server endpoint")
	RootCmd.Flags().String(flagGRPCGatewayEndpoint, "localhost:8080", "The gRPC gateway server endpoint")
	RootCmd.Flags().String(flagZKShimAddress, "", "The ZK shim endpoint")

	RootCmd.AddCommand(getVersionCmd())
}

func rootCmdHandler(cmd *cobra.Command, args []string) error {
	logLvlStr, err := cmd.Flags().GetString(flagLogLevel)
	if err != nil {
		return err
	}

	logLvl, err := zerolog.ParseLevel(logLvlStr)
	if err != nil {
		return err
	}

	logFormatStr, err := cmd.Flags().GetString(flagLogFormat)
	if err != nil {
		return err
	}

	var logWriter io.Writer
	switch strings.ToLower(logFormatStr) {
	case logLevelJSON:
		logWriter = os.Stderr

	case logLevelText:
		logWriter = zerolog.ConsoleWriter{Out: os.Stderr}

	default:
		return fmt.Errorf("invalid logging format: %s", logFormatStr)
	}

	logger := zerolog.New(logWriter).Level(logLvl).With().Timestamp().Logger()

	ctx, cancel := context.WithCancel(context.Background())
	g, ctx := errgroup.WithContext(ctx)

	defer cancel()

	gRPCEndpoint, err := cmd.Flags().GetString(flagGRPCEndpoint)
	if err != nil {
		return err
	}

	gRPCGatewayEndpoint, err := cmd.Flags().GetString(flagGRPCGatewayEndpoint)
	if err != nil {
		return err
	}

<<<<<<< HEAD
	// Relayer Setup

	// execQueue := queue.NewMemQueue[*types.Job](executor.DefaultQueueSize)
	broadcastQueue := queue.NewMemQueue[*types.Job](executor.DefaultQueueSize)
=======
	zkShimAddress, err := cmd.Flags().GetString(flagZKShimAddress)
	if err != nil {
		return err
	}
>>>>>>> da8437bf

	workerCount, err := cmd.Flags().GetInt(flagWorkerPool)
	if err != nil {
		return err
	}

	execQueue := queue.NewMemQueue[*types.Job](executor.DefaultQueueSize)
	broadcastQueue := queue.NewMemQueue[*types.Job](executor.DefaultQueueSize)

	executor, err := executor.New(logger, nil, zkShimAddress, execQueue, broadcastQueue)
	if err != nil {
		return fmt.Errorf("failed to create executor: %w", err)
	}

	gRPCServer := server.New(executor)

	// listen for and trap any OS signal to gracefully shutdown and exit
	trapSignal(cancel, logger)

	g.Go(func() error {
		return startGRPCServer(ctx, logger, "tcp", gRPCEndpoint, gRPCServer)
	})

	g.Go(func() error {
		return startGRPCGateway(ctx, logger, gRPCGatewayEndpoint, gRPCServer)
	})

	g.Go(func() error {
		return startRelayer(ctx, logger, broadcastQueue, workerCount)
	})

	// Block main process until all spawned goroutines have gracefully exited and
	// signal has been captured in the main process or if an error occurs.
	return g.Wait()
}

// startGRPCServer starts a gRPC server and listens for incoming requests in a
// blocking process. It returns an error if the server cannot start.
func startGRPCServer(ctx context.Context, logger zerolog.Logger, network, listenAddr string, gRPCServer *server.Server, opts ...grpc.ServerOption) error {
	l, err := net.Listen(network, listenAddr)
	if err != nil {
		return err
	}

	defer func() {
		_ = l.Close()
	}()

	srv := grpc.NewServer(opts...)
	types.RegisterServiceServer(srv, gRPCServer)

	srvErrCh := make(chan error, 1)

	go func() {
		logger.Info().Str("listen_addr", listenAddr).Msg("starting gRPC server...")
		srvErrCh <- srv.Serve(l)
	}()

	for {
		select {
		case <-ctx.Done():
			logger.Info().Str("listen_addr", listenAddr).Msg("shutting down gRPC server...")
			srv.GracefulStop()

			return nil

		case err := <-srvErrCh:
			logger.Error().Err(err).Msg("failed to start gRPC gateway server")
			return err
		}
	}
}

func startGRPCGateway(ctx context.Context, logger zerolog.Logger, listenAddr string, gRPCServer *server.Server, opts ...runtime.ServeMuxOption) error {
	mux := runtime.NewServeMux(opts...)

	if err := types.RegisterServiceHandlerServer(ctx, mux, gRPCServer); err != nil {
		return fmt.Errorf("failed to register gRPC gateway server: %w", err)
	}

	srvErrCh := make(chan error, 1)
	srv := &http.Server{
		Addr:              listenAddr,
		Handler:           mux,
		ReadHeaderTimeout: 2 * time.Second,
	}

	go func() {
		logger.Info().Str("listen_addr", listenAddr).Msg("starting gRPC gateway server...")
		srvErrCh <- srv.ListenAndServe()
	}()

	for {
		select {
		case <-ctx.Done():
			shutdownCtx, cancel := context.WithTimeout(ctx, 15*time.Second)
			defer cancel()

			logger.Info().Str("listen_addr", listenAddr).Msg("shutting down gRPC gateway server...")
			if err := srv.Shutdown(shutdownCtx); err != nil {
				logger.Error().Err(err).Msg("failed to gracefully shutdown gRPC gateway server")
				return err
			}

			return nil

		case err := <-srvErrCh:
			logger.Error().Err(err).Msg("failed to start gRPC gateway server")
			return err
		}
	}
}

// TODO: Determine if we need to inject EthClient
func startRelayer(ctx context.Context, logger zerolog.Logger, queue queue.Queue[*types.Job], workerCount int) error {
	// Configure Eth Client
	ethClient, err := eth.NewEthClient()
	if err != nil {
		return err
	}

	r := relayer.NewRelayer(logger, queue, ethClient, workerCount)

	if err = r.Start(ctx); err != nil {
		return fmt.Errorf("failed to start relayer: %w", err)
	}

	return nil
}

// trapSignal will listen for any OS signal and invoke Done on the main WaitGroup
// allowing the main process to gracefully exit.
func trapSignal(cancel context.CancelFunc, logger zerolog.Logger) {
	sigCh := make(chan os.Signal, 1)

	signal.Notify(sigCh, syscall.SIGTERM, syscall.SIGINT)

	go func() {
		sig := <-sigCh
		logger.Info().Str("signal", sig.String()).Msg("caught signal; shutting down...")
		cancel()
	}()
}<|MERGE_RESOLUTION|>--- conflicted
+++ resolved
@@ -107,17 +107,10 @@
 		return err
 	}
 
-<<<<<<< HEAD
-	// Relayer Setup
-
-	// execQueue := queue.NewMemQueue[*types.Job](executor.DefaultQueueSize)
-	broadcastQueue := queue.NewMemQueue[*types.Job](executor.DefaultQueueSize)
-=======
 	zkShimAddress, err := cmd.Flags().GetString(flagZKShimAddress)
 	if err != nil {
 		return err
 	}
->>>>>>> da8437bf
 
 	workerCount, err := cmd.Flags().GetInt(flagWorkerPool)
 	if err != nil {
