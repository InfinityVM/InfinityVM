--- conflicted
+++ resolved
@@ -105,16 +105,10 @@
 		return err
 	}
 
-<<<<<<< HEAD
 	// Relayer Setup
 
-	// Configure Broadcast Queue
-	// TODO: Will need to pass to server
-	broadcastQueue := queue.NewMemQueue[interface{}](1000)
-=======
 	// execQueue := queue.NewMemQueue[*types.Job](executor.DefaultQueueSize)
 	broadcastQueue := queue.NewMemQueue[*types.Job](executor.DefaultQueueSize)
->>>>>>> b9402d17
 
 	workerCount, err := cmd.Flags().GetInt(flagWorkerPool)
 	if err != nil {
