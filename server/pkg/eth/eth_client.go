--- conflicted
+++ resolved
@@ -1,6 +1,5 @@
 package eth
 
-<<<<<<< HEAD
 import (
 	"context"
 	"crypto/ecdsa"
@@ -18,35 +17,18 @@
 	"github.com/ethos-works/InfinityVM/server/pkg/types"
 )
 
-type EthClient interface {
+type EthClientI interface {
 	ExecuteCallback(job *types.Job) error
 }
 
-type InfEthClient struct {
+type EthClient struct {
 	signer          *bind.TransactOpts
 	contractService *jm.ContractJobManagerTransactor
 	log             zerolog.Logger
-=======
-type EthClientI interface {
-	ExecuteCallback(job interface{}) error
 }
 
-type EthClient struct{}
-
 // Returns a new EthClientI
-// TODO: Configure contract address, signing key, etc
-func NewEthClient() (*EthClient, error) {
-	return &EthClient{}, nil
-}
-
-// Executes sequence to build and submit the submitResult transaction to the JobManager contract
-func (c *EthClient) ExecuteCallback(job interface{}) error {
-	return nil
->>>>>>> a4656c2f
-}
-
-// Returns a new EthClient
-func NewEthClient(ctx context.Context, log zerolog.Logger, ethHttpUrl, pk string, jobManagerAddress common.Address) (*InfEthClient, error) {
+func NewEthClient(ctx context.Context, log zerolog.Logger, ethHttpUrl, pk string, jobManagerAddress common.Address) (*EthClient, error) {
 	client, err := ethclient.Dial(ethHttpUrl)
 	if err != nil {
 		return nil, &FatalClientError{fmt.Sprintf("failed to create ETH client: %v", err)}
@@ -93,7 +75,7 @@
 		return nil, &FatalClientError{fmt.Sprintf("unable to initialize contract instance: %v", err)}
 	}
 
-	return &InfEthClient{
+	return &EthClient{
 		signer:          signer,
 		contractService: contract,
 		log:             log,
@@ -101,7 +83,7 @@
 }
 
 // Executes sequence to build and submit the submitResult transaction to the JobManager contract
-func (c *InfEthClient) ExecuteCallback(job *types.Job) error {
+func (c *EthClient) ExecuteCallback(job *types.Job) error {
 	// TODO: Do we want to update the job record with the tx hash?
 	tx, err := c.contractService.SubmitResult(c.signer, job.Result, job.ZkvmOperatorSignature)
 	if err != nil {
