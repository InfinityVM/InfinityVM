--- conflicted
+++ resolved
@@ -26,8 +26,7 @@
 
 type InfCoordinator struct {
 	Config       *Config
-<<<<<<< HEAD
-	QueueService queue.Queue[interface{}]
+	QueueService queue.Queue[*types.Job]
 	EthClient    eth.EthClient
 	log          zerolog.Logger
 	wg           sync.WaitGroup
@@ -37,17 +36,8 @@
 }
 
 // Returns a new Job Coordinator
-func NewCoordinator(c *Config, qs queue.Queue[interface{}], ec eth.EthClient, log zerolog.Logger) *InfCoordinator {
+func NewCoordinator(c *Config, qs queue.Queue[*types.Job], ec eth.EthClient, log zerolog.Logger) *InfCoordinator {
 	return &InfCoordinator{
-=======
-	QueueService queue.Queue[*types.Job]
-	EthClient    *eth.EthClient
-}
-
-// Returns a new Job Coordinator
-func NewCoordinator(c *Config, qs queue.Queue[*types.Job], ec *eth.EthClient) *Coordinator {
-	return &Coordinator{
->>>>>>> b9402d17
 		Config:       c,
 		QueueService: qs,
 		EthClient:    ec,
