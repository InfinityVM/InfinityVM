package relayer

import (
	"context"
	"sync"

	"github.com/rs/zerolog"
	"github.com/rs/zerolog/log"

	"github.com/ethos-works/InfinityVM/server/pkg/eth"
	"github.com/ethos-works/InfinityVM/server/pkg/queue"
	"github.com/ethos-works/InfinityVM/server/pkg/types"
)

const (
	// DefaultWorkerCount is the number of concurrent workers available to process broadcasted Jobs
	DefaultWorkerCount = 3
)

// Relayer monitors the Infinity coprocessor server for completed jobs and submits them to JobManager contract
type Relayer struct {
	EthClient       eth.EthClientI
	Logger          zerolog.Logger
	workerPoolCount int
	broadcastQueue  queue.Queue[*types.Job]
	wg              sync.WaitGroup
	errChan         chan error
}

// Returns a new Relayer
<<<<<<< HEAD
func NewRelayer(logger zerolog.Logger, queueService queue.Queue[*types.Job], ethClient eth.EthClient, workerCount int) *Relayer {
	config := &Config{
		workerCount,
	}
	coordinator := NewCoordinator(config, queueService, ethClient)

=======
func NewRelayer(logger zerolog.Logger, queueService queue.Queue[*types.Job], ethClient eth.EthClientI, workerCount int) *Relayer {
>>>>>>> a4656c2f
	return &Relayer{
		EthClient:       ethClient,
		Logger:          logger,
		workerPoolCount: workerCount,
		broadcastQueue:  queueService,
		errChan:         make(chan error, 1),
	}
}

// Configure and start Relayer
func (r *Relayer) Start(ctx context.Context) error {
	r.Logger.Info().Msg("starting relayer...")

	for i := 0; i < r.workerPoolCount; i++ {
		r.wg.Add(1)
		go r.processBroadcastedJobs(ctx)
	}

	select {
	case <-ctx.Done():
		r.Logger.Info().Msg("shutting down relayer service")
		r.Stop()
		return nil
	case err := <-r.errChan:
		r.Logger.Error().Err(err).Msg("relayer service failure")
		r.Stop()
		return err
	}
}

func (r *Relayer) Stop() {
	r.wg.Wait()
	r.Logger.Info().Msg("stopping relayer...")
}

// Fetch and execute Jobs
func (r *Relayer) processBroadcastedJobs(ctx context.Context) {
	defer r.wg.Done()
	r.Logger.Info().Msg("starting relayer worker...")

	for {
		select {
		case <-ctx.Done():
			return
		default:
			if r.broadcastQueue.Size() >= 1 {
				job, err := r.broadcastQueue.Pop()
				if err != nil {
					r.Logger.Error().Msgf("error fetching latest job from broadcast queue: %v", err)
					continue
				}
				err = r.EthClient.ExecuteCallback(job)
				if err != nil {
					r.Logger.Error().Msgf("error executing eth callback: %v", err)
					if _, ok := err.(*eth.FatalClientError); ok {
						r.errChan <- err
						return
					}
					continue
				}
				log.Info().Msg("successfully executed eth callback")
			}
		}
	}
}<|MERGE_RESOLUTION|>--- conflicted
+++ resolved
@@ -28,16 +28,7 @@
 }
 
 // Returns a new Relayer
-<<<<<<< HEAD
-func NewRelayer(logger zerolog.Logger, queueService queue.Queue[*types.Job], ethClient eth.EthClient, workerCount int) *Relayer {
-	config := &Config{
-		workerCount,
-	}
-	coordinator := NewCoordinator(config, queueService, ethClient)
-
-=======
 func NewRelayer(logger zerolog.Logger, queueService queue.Queue[*types.Job], ethClient eth.EthClientI, workerCount int) *Relayer {
->>>>>>> a4656c2f
 	return &Relayer{
 		EthClient:       ethClient,
 		Logger:          logger,
