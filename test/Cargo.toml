[package]
name = "integration"
version.workspace = true
rust-version.workspace = true
edition.workspace = true

[lints]
workspace = true

[dependencies]
tonic = { workspace = true }
tokio = { workspace = true }
futures = { workspace = true }
risc0-binfmt = { workspace = true }
risc0-zkp = { workspace = true }
alloy = { workspace = true }
tempfile = { workspace = true }
contracts = { path = "../crates/contracts" }
proto = { path = "../crates/proto" }
mock-consumer-methods = { path = "../programs/risc0/mock-consumer/methods" }
coprocessor-node = { path = "../crates/coprocessor-node" }
zkvm-executor = { path = "../crates/zkvm-executor" }
test-utils = { path = "../crates/test-utils" }
<<<<<<< HEAD
db = { path = "../crates/db"}
=======
db = { path = "../crates/db" }
>>>>>>> 29b68884

reth-e2e-test-utils = { git = "https://github.com/paradigmxyz/reth.git", rev = "v1.0.5", default-features = false }

[dev-dependencies]
serde_json = { workspace = true }<|MERGE_RESOLUTION|>--- conflicted
+++ resolved
@@ -21,11 +21,7 @@
 coprocessor-node = { path = "../crates/coprocessor-node" }
 zkvm-executor = { path = "../crates/zkvm-executor" }
 test-utils = { path = "../crates/test-utils" }
-<<<<<<< HEAD
-db = { path = "../crates/db"}
-=======
 db = { path = "../crates/db" }
->>>>>>> 29b68884
 
 reth-e2e-test-utils = { git = "https://github.com/paradigmxyz/reth.git", rev = "v1.0.5", default-features = false }
 
