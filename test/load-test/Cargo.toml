--- conflicted
+++ resolved
@@ -21,10 +21,7 @@
 mock-consumer = { workspace = true }
 contracts = { workspace = true }
 borsh = { workspace = true }
-<<<<<<< HEAD
 intensity-test-programs = { workspace = true }
 mock-consumer-programs = { workspace = true }
-=======
-intensity-test-methods = { workspace = true }
 tracing = { workspace = true }
->>>>>>> bc5500f2
+http = { workspace = true }