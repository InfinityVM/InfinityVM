use alloy::{
    network::EthereumWallet,
    primitives::{
        aliases::U256, utils::eip191_hash_message, Address, Bytes, FixedBytes, Signature,
    },
    providers::{Provider, ProviderBuilder},
    rpc::types::Filter,
    signers::{local::PrivateKeySigner, Signer},
    sol,
    sol_types::{SolEvent, SolType, SolValue},
};
use contracts::{i_job_manager::IJobManager, mock_consumer::MockConsumer};
use coprocessor_node::job_processor::abi_encode_offchain_job_request;
use integration::{Args, Integration};
use mock_consumer_methods::{MOCK_CONSUMER_GUEST_ELF, MOCK_CONSUMER_GUEST_ID};
use proto::{
    GetResultRequest, Job, JobInputs, JobStatus, JobStatusType, RequestType, SubmitJobRequest,
    SubmitProgramRequest, VmType,
};
use risc0_binfmt::compute_image_id;
use risc0_zkp::core::digest::Digest;
use test_utils::{get_job_id, MOCK_CONTRACT_MAX_CYCLES};
use zkvm_executor::service::{
    abi_encode_offchain_result_with_metadata, abi_encode_result_with_metadata,
    OffchainResultWithMetadata, ResultWithMetadata,
};

type MockConsumerOut = sol!((Address, U256));

fn mock_consumer_program_id() -> Digest {
    compute_image_id(MOCK_CONSUMER_GUEST_ELF).unwrap()
}

#[test]
#[ignore]
fn invariants() {
    let image_id = mock_consumer_program_id();

    assert_eq!(&MOCK_CONSUMER_GUEST_ID, image_id.as_words());
}

#[tokio::test]
#[ignore]
async fn web2_job_submission_coprocessor_node_mock_consumer_e2e() {
    async fn test(mut args: Args) {
        let anvil = args.anvil;
        let chain_id = anvil.anvil.chain_id();
        let program_id = mock_consumer_program_id().as_bytes().to_vec();
        let mock_user_address = Address::repeat_byte(69);

        let random_user: PrivateKeySigner = anvil.anvil.keys()[5].clone().into();
        let random_user_wallet = EthereumWallet::from(random_user.clone());

        // Seed coprocessor-node with ELF
        let submit_program_request = SubmitProgramRequest {
            program_elf: MOCK_CONSUMER_GUEST_ELF.to_vec(),
            vm_type: VmType::Risc0.into(),
        };
        let submit_program_response = args
            .coprocessor_node
            .submit_program(submit_program_request)
            .await
            .unwrap()
            .into_inner();
        assert_eq!(submit_program_response.program_verifying_key, program_id);

        let consumer_provider = ProviderBuilder::new()
            .with_recommended_fillers()
            .wallet(random_user_wallet)
            .on_http(anvil.anvil.endpoint().parse().unwrap());
        let consumer_contract = MockConsumer::new(anvil.mock_consumer, &consumer_provider);

        // Submit job to coproc node
        let nonce = 1;
        let job_id = get_job_id(nonce, anvil.mock_consumer);
        let mut job = Job {
            id: job_id.to_vec(),
            nonce,
            max_cycles: MOCK_CONTRACT_MAX_CYCLES,
<<<<<<< HEAD
            consumer_address: anvil.mock_consumer.abi_encode(),
=======
            contract_address: anvil.mock_consumer.abi_encode_packed(),
>>>>>>> 0da8cb28
            program_verifying_key: program_id.clone(),
            input: mock_user_address.abi_encode(),
            // signature added to this job below
            request_signature: vec![],
            result: vec![],
            zkvm_operator_address: vec![],
            zkvm_operator_signature: vec![],
            status: JobStatus {
                status: JobStatusType::Pending as i32,
                failure_reason: None,
                retries: 0,
            },
        };

        // Add signature from user on job request
        let job_request_payload = abi_encode_offchain_job_request(job.clone()).unwrap();
        let request_signature = random_user.sign_message(&job_request_payload).await.unwrap();
        job.request_signature = request_signature.as_bytes().to_vec();

        let submit_job_request = SubmitJobRequest { job: Some(job.clone()) };
        let submit_job_response =
            args.coprocessor_node.submit_job(submit_job_request).await.unwrap().into_inner();
        assert_eq!(submit_job_response.job_id, job_id);

        // wait for the job to be processed
        tokio::time::sleep(tokio::time::Duration::from_secs(5)).await;

        let get_result_request = GetResultRequest { job_id: job_id.to_vec() };
        let get_result_response =
            args.coprocessor_node.get_result(get_result_request).await.unwrap().into_inner();
        let job_with_result = get_result_response.job.unwrap();

        // Verify the job execution result
        let done_status: i32 = JobStatusType::Done.into();
        assert_eq!(job_with_result.status.unwrap().status, done_status);

        // Verify address
        let address = {
            let address = String::from_utf8(job_with_result.zkvm_operator_address).unwrap();
            Address::parse_checksummed(address, Some(chain_id)).unwrap()
        };
        assert_eq!(address, anvil.coprocessor_operator.address());

        // Verify signature and message format
        let sig = Signature::try_from(&job_with_result.zkvm_operator_signature[..]).unwrap();
        let abi_decoded_output =
            OffchainResultWithMetadata::abi_decode_params(&job_with_result.result, false).unwrap();

        let raw_output = abi_decoded_output.3;
        let job_inputs = JobInputs {
            job_id: job_with_result.id,
            program_input: job_with_result.input.clone(),
            max_cycles: job_with_result.max_cycles,
            program_verifying_key: job_with_result.program_verifying_key.clone(),
            program_elf: MOCK_CONSUMER_GUEST_ELF.to_vec(),
            vm_type: VmType::Risc0.into(),
            request_type: RequestType::Offchain.into(),
        };

        let signing_payload =
            abi_encode_offchain_result_with_metadata(&job_inputs, &raw_output).unwrap();
        assert_eq!(job_with_result.result, signing_payload);
        let recovered1 = sig.recover_address_from_msg(&signing_payload[..]).unwrap();
        assert_eq!(recovered1, anvil.coprocessor_operator.address());

        // confirm we are hashing as expected
        let hash = eip191_hash_message(&signing_payload);
        let recovered2 = sig.recover_address_from_prehash(&hash).unwrap();
        assert_eq!(recovered2, anvil.coprocessor_operator.address());

        // Verify input
        assert_eq!(Address::abi_encode(&mock_user_address), job_with_result.input);

        // Verify output from gRPC get_job endpoint
        let (out_address, out_balance) = MockConsumerOut::abi_decode(&raw_output, true).unwrap();

        let expected_balance = U256::from(21438208680330350173532883594u128);
        assert_eq!(out_address, mock_user_address);
        assert_eq!(out_balance, expected_balance);

        // Verify output from onchain event
        let filter = Filter::new().event(IJobManager::JobCompleted::SIGNATURE).from_block(0);
        let logs = consumer_provider.get_logs(&filter).await.unwrap();
        let completed =
            logs[0].log_decode::<IJobManager::JobCompleted>().unwrap().data().to_owned();
        assert_eq!(completed.result, raw_output);
        assert_eq!(completed.jobID, FixedBytes(job_id));

        // Verify balance onchain
        let get_balance_call = consumer_contract.getBalance(mock_user_address);
        let MockConsumer::getBalanceReturn { _0: balance } = get_balance_call.call().await.unwrap();
        assert_eq!(balance, expected_balance);

        // Verify inputs onchain
        let get_inputs_call = consumer_contract.getProgramInputsForJob(FixedBytes(job_id));
        let MockConsumer::getProgramInputsForJobReturn { _0: inputs } =
            get_inputs_call.call().await.unwrap();
        assert_eq!(Address::abi_encode(&mock_user_address), inputs);

        // Verify nonce onchain
        let get_next_nonce_call = consumer_contract.getNextNonce();
        let MockConsumer::getNextNonceReturn { _0: nonce } = get_next_nonce_call.call().await.unwrap();
        assert_eq!(nonce, 2);
    }
    Integration::run(test).await;
}

#[ignore]
#[tokio::test]
async fn event_job_created_coprocessor_node_mock_consumer_e2e() {
    async fn test(mut args: Args) {
        let anvil = args.anvil;
        let chain_id = anvil.anvil.chain_id();
        let program_id = mock_consumer_program_id().as_bytes().to_vec();
        let mock_user_address = Address::repeat_byte(69);

        let random_user: PrivateKeySigner = anvil.anvil.keys()[5].clone().into();
        let random_user_wallet = EthereumWallet::from(random_user);

        // Seed coprocessor-node with ELF
        let submit_program_request = SubmitProgramRequest {
            program_elf: MOCK_CONSUMER_GUEST_ELF.to_vec(),
            vm_type: VmType::Risc0.into(),
        };
        let submit_program_response = args
            .coprocessor_node
            .submit_program(submit_program_request)
            .await
            .unwrap()
            .into_inner();
        assert_eq!(submit_program_response.program_verifying_key, program_id);

        let consumer_provider = ProviderBuilder::new()
            .with_recommended_fillers()
            .wallet(random_user_wallet)
            .on_http(anvil.anvil.endpoint().parse().unwrap());
        let consumer_contract = MockConsumer::new(anvil.mock_consumer, &consumer_provider);

        // Make onchain job request
        let create_job_call = consumer_contract
            .requestBalance(Bytes::copy_from_slice(&program_id), mock_user_address);
        let receipt = create_job_call.send().await.unwrap().get_receipt().await.unwrap();
        // Confirm the call worked as expected
        let log = receipt.inner.as_receipt().unwrap().logs[0]
            .log_decode::<IJobManager::JobCreated>()
            .unwrap();
        let job_id = log.data().jobID;
        let expected_job_id = get_job_id(1, anvil.mock_consumer);
        assert_eq!(job_id, expected_job_id);

        // Wait for the job to be processed
        tokio::time::sleep(tokio::time::Duration::from_secs(4)).await;

        let get_result_request = GetResultRequest { job_id: job_id.to_vec() };
        let get_result_response =
            args.coprocessor_node.get_result(get_result_request).await.unwrap().into_inner();
        let job = get_result_response.job.unwrap();

        // Verify the job execution result
        let done_status = JobStatusType::Done as i32;
        assert_eq!(job.status.unwrap().status, done_status);

        // Verify address
        let address = {
            let address = String::from_utf8(job.zkvm_operator_address.clone()).unwrap();
            Address::parse_checksummed(address, Some(chain_id)).unwrap()
        };
        assert_eq!(address, anvil.coprocessor_operator.address());

        // Verify signature and message format
        let sig = Signature::try_from(&job.zkvm_operator_signature[..]).unwrap();
        let abi_decoded_output = ResultWithMetadata::abi_decode_params(&job.result, false).unwrap();
        let raw_output = abi_decoded_output.4;
        let job_inputs = JobInputs {
            job_id: job.id.clone(),
            program_input: job.input.clone(),
            max_cycles: job.max_cycles,
            program_verifying_key: job.program_verifying_key.clone(),
            program_elf: MOCK_CONSUMER_GUEST_ELF.to_vec(),
            vm_type: VmType::Risc0.into(),
            request_type: RequestType::Onchain.into(),
        };
        let signing_payload = abi_encode_result_with_metadata(&job_inputs, &raw_output).unwrap();
        assert_eq!(job.result, signing_payload);
        let recovered1 = sig.recover_address_from_msg(&signing_payload[..]).unwrap();
        assert_eq!(recovered1, anvil.coprocessor_operator.address());

        // confirm we are hashing as expected
        let hash = eip191_hash_message(&signing_payload);
        let recovered2 = sig.recover_address_from_prehash(&hash).unwrap();
        assert_eq!(recovered2, anvil.coprocessor_operator.address());

        // Verify input
        assert_eq!(Address::abi_encode(&mock_user_address), job.input);

        // Verify output from gRPC get_job endpoint
        let (out_address, out_balance) = MockConsumerOut::abi_decode(&raw_output, true).unwrap();

        let expected_balance = U256::from(21438208680330350173532883594u128);
        assert_eq!(out_address, mock_user_address);
        assert_eq!(out_balance, expected_balance);

        // Verify output on chain
        let filter = Filter::new().event(IJobManager::JobCompleted::SIGNATURE).from_block(0);
        let logs = consumer_provider.get_logs(&filter).await.unwrap();
        let completed =
            logs[0].log_decode::<IJobManager::JobCompleted>().unwrap().data().to_owned();
        assert_eq!(completed.result, raw_output);
        assert_eq!(completed.jobID, expected_job_id);

        let get_balance_call = consumer_contract.getBalance(mock_user_address);
        let MockConsumer::getBalanceReturn { _0: balance } = get_balance_call.call().await.unwrap();
        assert_eq!(balance, expected_balance);
    }
    Integration::run(test).await;
}<|MERGE_RESOLUTION|>--- conflicted
+++ resolved
@@ -77,11 +77,7 @@
             id: job_id.to_vec(),
             nonce,
             max_cycles: MOCK_CONTRACT_MAX_CYCLES,
-<<<<<<< HEAD
-            consumer_address: anvil.mock_consumer.abi_encode(),
-=======
             contract_address: anvil.mock_consumer.abi_encode_packed(),
->>>>>>> 0da8cb28
             program_verifying_key: program_id.clone(),
             input: mock_user_address.abi_encode(),
             // signature added to this job below
