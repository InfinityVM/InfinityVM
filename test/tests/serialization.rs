use proto::{JobStatus, JobStatusType};

#[test]
#[ignore]
fn serde_json_test() {
    let input = vec![0, 0, 1];
    let job = proto::SubmitJobRequest {
        job: Some(proto::Job {
<<<<<<< HEAD
            id: Some(0),
            nonce: None,
=======
            id: input.clone(),
>>>>>>> e4799cd2
            program_verifying_key: input.clone(),
            input: input.clone(),
            contract_address: input.clone(),
            max_cycles: 100,
            request_signature: input.clone(),
            result: input.clone(),
            zkvm_operator_address: input.clone(),
            zkvm_operator_signature: input,
            status: Some(JobStatus {
                status: JobStatusType::Unspecified as i32,
                failure_reason: None,
                retries: 0,
            }),
        }),
    };

    let serialized = serde_json::to_string(&job).expect("serialization failed");
    let expected_json = r#"
        {
            "job": {
<<<<<<< HEAD
                "id": 0,
                "nonce": null,
=======
                "id": "AAAB",
>>>>>>> e4799cd2
                "programVerifyingKey": "AAAB",
                "input": "AAAB",
                "contractAddress": "000001",
                "maxCycles": 100,
                "requestSignature": "AAAB",
                "result": "AAAB",
                "zkvmOperatorAddress": "000001",
                "zkvmOperatorSignature": "AAAB",
                "status": {
                    "status": 0,
                    "failureReason": null,
                    "retries": 0
                }
            }
        }"#
    .replace(['\n', ' '], "");

    assert_eq!(serialized, expected_json);
}<|MERGE_RESOLUTION|>--- conflicted
+++ resolved
@@ -6,12 +6,8 @@
     let input = vec![0, 0, 1];
     let job = proto::SubmitJobRequest {
         job: Some(proto::Job {
-<<<<<<< HEAD
-            id: Some(0),
-            nonce: None,
-=======
             id: input.clone(),
->>>>>>> e4799cd2
+            nonce: 1,
             program_verifying_key: input.clone(),
             input: input.clone(),
             contract_address: input.clone(),
@@ -32,12 +28,8 @@
     let expected_json = r#"
         {
             "job": {
-<<<<<<< HEAD
-                "id": 0,
-                "nonce": null,
-=======
                 "id": "AAAB",
->>>>>>> e4799cd2
+                "nonce": 1,
                 "programVerifyingKey": "AAAB",
                 "input": "AAAB",
                 "contractAddress": "000001",
